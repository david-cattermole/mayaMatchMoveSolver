# Building and Install

Building mmSolver is quite easy. The project uses CMake, and provides 
pre-made build scripts for Windows (Batch Script) and Linux (Bash - 
Shell Script).

You may edit these scripts for your system, or use them as-is if you 
have a standard default installation of Maya.

# Dependencies

These projects are needed for building the ``mmSolver`` project.

Required:
- C++ compiler (depending on Maya version)
  - Linux
    - [GCC 4.4.7](https://gcc.gnu.org/) (Maya 2016 and 2017)
    - [GCC 4.8.3](https://gcc.gnu.org/) (Maya 2018)
    - [GCC 6.3.1](https://gcc.gnu.org/) (Maya 2019 and 2020)
  - Windows
    - [Visual Studio 2012 update 5 (MSVC 11.0)](https://visualstudio.microsoft.com/downloads/) (Maya 2016 and 2017)
    - [Visual Studio 2015 update 3 (MSVC 14.0)](https://visualstudio.microsoft.com/downloads/) (Maya 2018 and 2019)
    - [Visual Studio 2017 (MSVC 15.0)](https://visualstudio.microsoft.com/downloads/) (Maya 2020)
<<<<<<< HEAD
  - MacOS
    - [Xcode 7.3.1 with SDK 10.11, clang with libc++](https://developer.apple.com/download) (Maya 2018)
    - [Xcode version 7.3.1 and CMake are required](https://developer.apple.com/download) (Maya 2019)
- [CMake 3.12+](https://cmake.org/)
=======
- [CMake 3.15+](https://cmake.org/)
  - Older versions may work, however the Blender Add-On may fail to
    generate.
>>>>>>> 5c159547
- [Autodesk Maya 2016+](https://www.autodesk.com.au/products/maya/overview)
- [Maya Development Kit](https://www.autodesk.com/developer-network/platform-technologies/maya)
- [CMinpack 1.3.8](https://github.com/devernay/cminpack/releases/tag/v1.3.8)
- [LibMV 2.0](https://developer.blender.org/diffusion/LMV/)
  - [Ceres Solver](http://ceres-solver.org/)
  - [Eigen](https://eigen.tuxfamily.org/)
  - ... many internal dependencies.
- [OpenMVG 2.0](https://github.com/openMVG/openMVG/releases/tag/v2.0)
  - ... many internal dependencies.
- [Python 2.7.x or 3.x](https://www.python.org/) (for build scripts)
- [Sphinx 1.8.3+](http://www.sphinx-doc.org/en/master/index.html) (for building documentation)
- [Rust 1.43+](https://www.rust-lang.org/) for MM Scene Graph features.
  - [cxx-bridge](https://cxx.rs/) for Rust/C++ bindings.
  - See the 'Cargo.toml' files for a full list of (automatically)
    installed dependencies.

# Building Overview

An overview of compiling is:

1. Download and compile Third-party projects.
2. Compile mmSolver.
3. Copy 3DEqualizer python scripts into `.3dequalizer` user directory.

Below lists all the commands run in an example session, following the
above sections.

On Linux:
```commandline
# Go to root of project directory.
$ cd <project root>

# Download and Build Third-Party projects automatically.
$ bash scripts/build_thirdparty.bash

# Build mmSolver, compile UI files, compile Maya plug-in, build
# documentation, create module and install to home directory.
$ bash scripts/build_mmSolver_linux_mayaXXXX.bash

# Run tests (optional but encouraged)
$ cd build
$ make test
$ cd ..

# Install 3DE scripts (or install via ScriptDB)
$ cp ./3dequalizer/scriptdb/* ~/.3dequalizer/py_scripts
```

On Windows:
```cmd
:: Go to root of project directory.
> CD <project root>

:: Download and Build Third-Party projects automatically.
> scripts/build_thirdparty.bat

:: Build mmSolver, compile UI files, compile Maya plug-in, build
:: documentation, create module and install to home directory.
> scripts/build_mmSolver_windows64_mayaXXXX.bat

:: Run tests (optional but encouraged)
> CD build
> nmake test
> CD ..

:: Install 3DE scripts (or install via ScriptDB)
> XCOPY 3dequalizer\scriptdb\* "%AppData%\.3dequalizer\py_scripts" /Y
```

# Building Dependencies

To build dependencies we have pre-configured build scripts for Linux
and Windows.
  
| Build Script Name   | Operating System |
| ------------        | -----------      |
| build_thirdparty.bash | Linux            |
| build_thirdparty.bat  | Windows          |

The build scripts are located in `<project root>/scripts/`.
These scripts will automatically install into `<project root>/external/install`.

# Building mmSolver

To build the project we can use the build scripts provided.
  
| Build Script Name                     | Operating System |
| ------------                          | -----------      |
| build_mmSolver_linux_mayaXXXX.bash    | Linux            |
| build_mmSolver_windows64_mayaXXXX.bat | Windows          |

For details of building the project, please see
[BUILD_LINUX.md](https://github.com/david-cattermole/mayaMatchMoveSolver/blob/master/BUILD_LINUX.md)
or
[BUILD_WINDOWS.md](https://github.com/david-cattermole/mayaMatchMoveSolver/blob/master/BUILD_WINDOWS.md).

# Build Environment

These are the versions of various software tested together.

Maya 2017 on Linux:

| Software          | Version                                     |
| ------------      | -----------                                 |
| OS                | CentOS 7.x                                  |
| Linux Kernel      | 3.10.0-862.3.3.el7.x86_64                   |
| GCC               | gcc (GCC) 4.8.5 20150623 (Red Hat 4.8.5-28) |
| LDD               | ldd (GNU libc) 2.17                         |
| CMake             | 2.8.12.2                                    |
| Autodesk Maya     | **Autodesk Maya 2017 Update 5**             |
| Autodesk Maya API | **201780**                                  |

Maya 2016 on Linux:

| Software          | Version                                     |
| ------------      | -----------                                 |
| OS                | CentOS 7.x                                  |
| Linux Kernel      | 3.10.0-862.3.3.el7.x86_64                   |
| GCC               | gcc (GCC) 4.8.5 20150623 (Red Hat 4.8.5-28) |
| LDD               | ldd (GNU libc) 2.17                         |
| CMake             | 2.8.12.2                                    |
| Autodesk Maya     | **Autodesk Maya 2016 Service Pack 6**       |
| Autodesk Maya API | **201614**                                  |

Maya 2017 on Windows:

| Software          | Version                                     |
| ------------      | -----------                                 |
| OS Name           | Microsoft Windows 10 Pro                    |
| OS Version        | 10.0.17134 Build 17134                      |
| MSVC              | 17.0.61030.0                                |
| Visual Studio     | 11.0.61030.00 Update 4 (Visual Studio 2012) |
| CMake             | 3.12.0                                      |
| Autodesk Maya     | **Autodesk Maya 2017**                      |
| Autodesk Maya API | **201700**                                  |

Maya 2018 on Windows:

| Software          | Version                                               |
| ------------      | -----------                                           |
| OS Name           | Microsoft Windows 10 Pro                              |
| OS Version        | 10.0.17134 N/A Build 17134                            |
| MSVC              | 19.00.24215.1                                         |
| Visual Studio     | 14.0.25431.01 Update 3 (Visual Studio Community 2015) |
| CMake             | 3.12.0                                                |
| Autodesk Maya     | **Autodesk Maya 2018**                                |
| Autodesk Maya API | **201800**                                            |

NOTE: Other operating systems have not been tested, but may work with
only minor modifications. *Maya 2018* has been tested on CentOS 7.x
Linux.<|MERGE_RESOLUTION|>--- conflicted
+++ resolved
@@ -21,16 +21,12 @@
     - [Visual Studio 2012 update 5 (MSVC 11.0)](https://visualstudio.microsoft.com/downloads/) (Maya 2016 and 2017)
     - [Visual Studio 2015 update 3 (MSVC 14.0)](https://visualstudio.microsoft.com/downloads/) (Maya 2018 and 2019)
     - [Visual Studio 2017 (MSVC 15.0)](https://visualstudio.microsoft.com/downloads/) (Maya 2020)
-<<<<<<< HEAD
   - MacOS
     - [Xcode 7.3.1 with SDK 10.11, clang with libc++](https://developer.apple.com/download) (Maya 2018)
     - [Xcode version 7.3.1 and CMake are required](https://developer.apple.com/download) (Maya 2019)
-- [CMake 3.12+](https://cmake.org/)
-=======
 - [CMake 3.15+](https://cmake.org/)
   - Older versions may work, however the Blender Add-On may fail to
     generate.
->>>>>>> 5c159547
 - [Autodesk Maya 2016+](https://www.autodesk.com.au/products/maya/overview)
 - [Maya Development Kit](https://www.autodesk.com/developer-network/platform-technologies/maya)
 - [CMinpack 1.3.8](https://github.com/devernay/cminpack/releases/tag/v1.3.8)
@@ -51,7 +47,7 @@
 
 An overview of compiling is:
 
-1. Download and compile Third-party projects.
+1. Download and compile third-party projects.
 2. Compile mmSolver.
 3. Copy 3DEqualizer python scripts into `.3dequalizer` user directory.
 
@@ -63,7 +59,7 @@
 # Go to root of project directory.
 $ cd <project root>
 
-# Download and Build Third-Party projects automatically.
+# Download and Build third-party projects automatically.
 $ bash scripts/build_thirdparty.bash
 
 # Build mmSolver, compile UI files, compile Maya plug-in, build
@@ -84,7 +80,7 @@
 :: Go to root of project directory.
 > CD <project root>
 
-:: Download and Build Third-Party projects automatically.
+:: Download and Build third-party projects automatically.
 > scripts/build_thirdparty.bat
 
 :: Build mmSolver, compile UI files, compile Maya plug-in, build
