--- conflicted
+++ resolved
@@ -251,7 +251,8 @@
         src/MMMarkerScaleNode.cpp
         src/MMReprojectionNode.h
         src/MMReprojectionNode.cpp
-<<<<<<< HEAD
+        src/MMCameraCalibrateNode.cpp
+        src/MMLineIntersectNode.cpp
         src/MMLensDeformerNode.h
         src/MMLensDeformerNode.cpp
         src/MMLensModelBasicNode.h
@@ -266,10 +267,6 @@
         src/MMMarkerTransformNode.cpp
         src/MMMarkerTransformMatrix.h
         src/MMMarkerTransformMatrix.cpp
-=======
-        src/MMCameraCalibrateNode.cpp
-        src/MMLineIntersectNode.cpp
->>>>>>> 2099e5e2
         src/MMMarkerGroupTransformNode.h
         src/MMMarkerGroupTransformNode.cpp
         src/MMTestCameraMatrixCmd.h
