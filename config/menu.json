{
<<<<<<< HEAD
    'version': 1,
=======
    "version": 1
>>>>>>> 8027c61e
}<|MERGE_RESOLUTION|>--- conflicted
+++ resolved
@@ -1,7 +1,12 @@
 {
-<<<<<<< HEAD
-    'version': 1,
-=======
-    "version": 1
->>>>>>> 8027c61e
+    "version": 1,
+    "data": {
+        "items": [
+            "open_solver_ui",
+            "solver_run",
+            "solver_run_current_frame",
+            "--------------",
+        ],
+        "functions": {},
+    }
 }