{
    "version": 1,
    "data": {
        "items": [
            "open_solver_ui",
            "solver_run",
            "solver_run_current_frame",
            "---Create",
            "create_camera",
            "create_image_plane",
            "create_lens",
            "create_marker",
            "convert_to_marker",
            "load_marker_ui",
            "---Selection",
            "swap_marker_bundles",
            "select_marker_bundles",
            "---Time",
            "navigate_root_frame_prev",
            "navigate_root_frame_next",
            "edit_root_frame_add",
            "edit_root_frame_remove",
            "---Tools",
            "camera_tools/camera_popup/---Camera & Lens",
            "camera_tools/camera_popup/create_camera",
            "camera_tools/camera_popup/create_image_plane",
            "camera_tools/camera_popup/create_lens",
            "camera_tools/camera_popup/---Distortion",
            "camera_tools/camera_popup/camera_toggle_distortion",
            "camera_tools/camera_popup/---Input Output",
            "camera_tools/camera_popup/copy_camera_to_clipboard",
            "mb_tools/mb_popup/---Marker-Bundle Link",
            "mb_tools/mb_popup/link_marker_bundle",
            "mb_tools/mb_popup/unlink_marker_bundle",
            "attr_tools/attr_popup/---Attribute Details",
            "attr_tools/attr_popup/open_graph_editor",
            "attr_tools/attr_popup/set_attr_details_ui",
            "marker_tools/marker_popup/---Edit Marker",
            "marker_tools/marker_popup/toggle_marker_lock",
            "marker_tools/marker_popup/place_marker_manipulator",
            "marker_tools/marker_popup/raycast_marker",
            "marker_tools/marker_popup/---Create Marker",
            "marker_tools/marker_popup/create_marker",
            "marker_tools/marker_popup/convert_to_marker",
            "marker_tools/marker_popup/duplicate_marker",
            "marker_tools/marker_popup/average_markers",
            "marker_tools/marker_popup/---Deform Marker",
            "marker_tools/marker_popup/deform_marker_create_offset",
            "marker_tools/marker_popup/deform_marker_bake_offset",
            "marker_tools/marker_popup/deform_marker_remove_offset",
            "marker_tools/marker_popup/---Marker Deviation",
            "marker_tools/marker_popup/show_deviation_curves",
            "marker_tools/marker_popup/hide_deviation_curves",
            "bundle_tools/bundle_popup/---Edit Bundle",
            "bundle_tools/bundle_popup/toggle_bundle_lock",
            "bundle_tools/bundle_popup/reproject_bundle",
            "bundle_tools/bundle_popup/triangulate_bundle",
            "bundle_tools/bundle_popup/aim_at_camera_manipulator",
            "bundle_tools/bundle_popup/attach_bundle_to_curve",
            "bundle_tools/bundle_popup/raycast_marker",
            "bundle_tools/bundle_popup/---Create Bundle",
            "bundle_tools/bundle_popup/create_bundle",
            "general_tools/gen_tools_popup/---Viewport",
            "general_tools/gen_tools_popup/center_twodee",
            "general_tools/gen_tools_popup/center_twodee_remove",
            "general_tools/gen_tools_popup/---General",
            "general_tools/gen_tools_popup/smooth_keyframes",
            "general_tools/gen_tools_popup/screen_z_manipulator",
            "general_tools/gen_tools_popup/screen_z_transform_bake",
            "general_tools/gen_tools_popup/channel_sensitivity_ui",
            "general_tools/gen_tools_popup/create_screen_space_motion_trail",
            "general_tools/gen_tools_popup/---Naming & Organisation",
            "general_tools/gen_tools_popup/marker_bundle_rename",
            "general_tools/gen_tools_popup/marker_bundle_rename_with_metadata",
            "general_tools/gen_tools_popup/sort_nodes_in_outliner",
            "general_tools/gen_tools_popup/remove_all_solver_nodes",
            "general_tools/gen_tools_popup/---Parenting",
            "general_tools/gen_tools_popup/reparent_under_node",
            "general_tools/gen_tools_popup/unparent_to_world",
            "general_tools/gen_tools_popup/---Controllers",
            "general_tools/gen_tools_popup/create_controller",
            "general_tools/gen_tools_popup/remove_controller",
            "general_tools/gen_tools_popup/---Settings & Preferences",
            "general_tools/gen_tools_popup/user_preferences_window",
            "file_io_tools/file_io_popup/---Input Output",
            "file_io_tools/file_io_popup/load_marker_ui",
            "file_io_tools/file_io_popup/copy_camera_to_clipboard",
            "hotkey_switcher/hotkey_switcher_popup/dummy"
        ],
        "functions": {
            "solver_popup": {
                "popup": true,
                "popup_button": ["right"]
            },
            "attr_popup": {
                "popup": true,
                "popup_button": ["left", "right"]
            },
            "mb_popup": {
                "popup": true,
                "popup_button": ["left", "right"]
            },
            "marker_popup": {
                "popup": true,
                "popup_button": ["left", "right"]
            },
            "bundle_popup": {
                "popup": true,
                "popup_button": ["left", "right"]
            },
            "sel_popup": {
                "popup": true,
                "popup_button": ["left", "right"]
            },
<<<<<<< HEAD
            "camera_popup": {
=======
            "file_io_popup": {
>>>>>>> 01dc00cd
                "popup": true,
                "popup_button": ["left", "right"]
            },
            "gen_tools_popup": {
                "popup": true,
                "popup_button": ["left", "right"]
            },
            "deform_menu": {
                "name": "Deform Marker",
                "tearoff": false
            },
            "deform_popup": {
                "popup": true,
                "popup_button": ["left", "right"]
            }
        }
    }
}<|MERGE_RESOLUTION|>--- conflicted
+++ resolved
@@ -112,11 +112,11 @@
                 "popup": true,
                 "popup_button": ["left", "right"]
             },
-<<<<<<< HEAD
             "camera_popup": {
-=======
+                "popup": true,
+                "popup_button": ["left", "right"]
+            },
             "file_io_popup": {
->>>>>>> 01dc00cd
                 "popup": true,
                 "popup_button": ["left", "right"]
             },
