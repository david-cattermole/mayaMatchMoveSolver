--- conflicted
+++ resolved
@@ -21,13 +21,3 @@
 #
 cmake_minimum_required(VERSION 2.8.12)
 
-<<<<<<< HEAD
-
-# Install Qt.py, if exists.
-set(QTPY_FILE "${CMAKE_CURRENT_SOURCE_DIR}/install/qtpy/Qt.py")
-if (EXISTS ${QTPY_FILE})
-  install(FILES ${QTPY_FILE}
-    DESTINATION "${MODULE_FULL_NAME}/python_qtpy/")
-endif ()
-=======
->>>>>>> aa46f305
