# Copyright (C) 2019 David Cattermole.
#
# This file is part of mmSolver.
#
# mmSolver is free software: you can redistribute it and/or modify it
# under the terms of the GNU Lesser General Public License as
# published by the Free Software Foundation, either version 3 of the
# License, or (at your option) any later version.
#
# mmSolver is distributed in the hope that it will be useful,
# but WITHOUT ANY WARRANTY; without even the implied warranty of
# MERCHANTABILITY or FITNESS FOR A PARTICULAR PURPOSE.  See the
# GNU Lesser General Public License for more details.
#
# You should have received a copy of the GNU Lesser General Public License
# along with mmSolver.  If not, see <https://www.gnu.org/licenses/>.
# ---------------------------------------------------------------------
#
# This CMake script is for building and organising the 'external'
# dependancies for Maya MatchMove Solver.
#
cmake_minimum_required(VERSION 2.8.12)


<<<<<<< HEAD
# Install Qt.py, if exists.
set(QTPY_FILE "${CMAKE_CURRENT_SOURCE_DIR}/install/qtpy/Qt.py")
if (EXISTS ${QTPY_FILE})
  install(FILES ${QTPY_FILE}
    DESTINATION "${MODULE_FULL_NAME}/python_qtpy/")
endif ()
=======
set(CMINPACK_DOWNLOAD_FILE "${ARCHIVES_DIR}/cminpack-1.3.6.tar.gz")
set(CMINPACK_EXTRACTED_FILE "${WORKING_DIR}/cminpack-1.3.6")

set(LEVMAR_DOWNLOAD_FILE "${ARCHIVES_DIR}/levmar-2.6.tgz")
set(LEVMAR_EXTRACTED_FILE "${WORKING_DIR}/levmar-2.6")


# Extract CMinpack
set(PY_SCRIPT "${CMAKE_SOURCE_DIR}/../scripts/get_cminpack.py")
add_custom_command(
    OUTPUT ${CMINPACK_EXTRACTED_FILE}
    COMMAND ${CMAKE_COMMAND} -E remove_directory ${CMINPACK_EXTRACTED_FILE}
    COMMAND python ${PY_SCRIPT} ${ARCHIVES_DIR} ${WORKING_DIR} ${PATCHES_DIR}
    WORKING_DIRECTORY ${CMAKE_SOURCE_DIR}
    DEPENDS ${CMINPACK_DOWNLOAD_FILE}
    )
add_custom_target(
    cminpack_package ALL
    DEPENDS ${CMINPACK_EXTRACTED_FILE}
    COMMENT "Unpacking CMinpack package..."
    )


# Extract Levmar
set(PY_SCRIPT "${CMAKE_SOURCE_DIR}/../scripts/get_levmar.py")
add_custom_command(
        OUTPUT ${LEVMAR_EXTRACTED_FILE}
        COMMAND ${CMAKE_COMMAND} -E remove_directory ${LEVMAR_EXTRACTED_FILE}
        COMMAND python ${PY_SCRIPT} ${ARCHIVES_DIR} ${WORKING_DIR} ${PATCHES_DIR}
        WORKING_DIRECTORY ${CMAKE_SOURCE_DIR}
        DEPENDS ${LEVMAR_DOWNLOAD_FILE}
)
add_custom_target(
        levmar_package ALL
        DEPENDS ${LEVMAR_EXTRACTED_FILE}
        COMMENT "Unpacking LevMar package..."
)
>>>>>>> ae7b2366
<|MERGE_RESOLUTION|>--- conflicted
+++ resolved
@@ -21,50 +21,3 @@
 #
 cmake_minimum_required(VERSION 2.8.12)
 
-
-<<<<<<< HEAD
-# Install Qt.py, if exists.
-set(QTPY_FILE "${CMAKE_CURRENT_SOURCE_DIR}/install/qtpy/Qt.py")
-if (EXISTS ${QTPY_FILE})
-  install(FILES ${QTPY_FILE}
-    DESTINATION "${MODULE_FULL_NAME}/python_qtpy/")
-endif ()
-=======
-set(CMINPACK_DOWNLOAD_FILE "${ARCHIVES_DIR}/cminpack-1.3.6.tar.gz")
-set(CMINPACK_EXTRACTED_FILE "${WORKING_DIR}/cminpack-1.3.6")
-
-set(LEVMAR_DOWNLOAD_FILE "${ARCHIVES_DIR}/levmar-2.6.tgz")
-set(LEVMAR_EXTRACTED_FILE "${WORKING_DIR}/levmar-2.6")
-
-
-# Extract CMinpack
-set(PY_SCRIPT "${CMAKE_SOURCE_DIR}/../scripts/get_cminpack.py")
-add_custom_command(
-    OUTPUT ${CMINPACK_EXTRACTED_FILE}
-    COMMAND ${CMAKE_COMMAND} -E remove_directory ${CMINPACK_EXTRACTED_FILE}
-    COMMAND python ${PY_SCRIPT} ${ARCHIVES_DIR} ${WORKING_DIR} ${PATCHES_DIR}
-    WORKING_DIRECTORY ${CMAKE_SOURCE_DIR}
-    DEPENDS ${CMINPACK_DOWNLOAD_FILE}
-    )
-add_custom_target(
-    cminpack_package ALL
-    DEPENDS ${CMINPACK_EXTRACTED_FILE}
-    COMMENT "Unpacking CMinpack package..."
-    )
-
-
-# Extract Levmar
-set(PY_SCRIPT "${CMAKE_SOURCE_DIR}/../scripts/get_levmar.py")
-add_custom_command(
-        OUTPUT ${LEVMAR_EXTRACTED_FILE}
-        COMMAND ${CMAKE_COMMAND} -E remove_directory ${LEVMAR_EXTRACTED_FILE}
-        COMMAND python ${PY_SCRIPT} ${ARCHIVES_DIR} ${WORKING_DIR} ${PATCHES_DIR}
-        WORKING_DIRECTORY ${CMAKE_SOURCE_DIR}
-        DEPENDS ${LEVMAR_DOWNLOAD_FILE}
-)
-add_custom_target(
-        levmar_package ALL
-        DEPENDS ${LEVMAR_EXTRACTED_FILE}
-        COMMENT "Unpacking LevMar package..."
-)
->>>>>>> ae7b2366
