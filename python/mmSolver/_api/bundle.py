--- conflicted
+++ resolved
@@ -32,19 +32,6 @@
 LOG = mmSolver.logger.get_logger()
 
 
-<<<<<<< HEAD
-def _create_bundle_shape(tfm_node):
-    shp_name = tfm_node.rpartition('|')[-1] + 'Shape'
-    shp = maya.cmds.createNode(const.BUNDLE_SHAPE_NODE_TYPE,
-                               name=shp_name, parent=tfm_node)
-    maya.cmds.setAttr(shp + '.localPositionX', channelBox=False)
-    maya.cmds.setAttr(shp + '.localPositionY', channelBox=False)
-    maya.cmds.setAttr(shp + '.localPositionZ', channelBox=False)
-    maya.cmds.setAttr(shp + '.localScaleX', channelBox=False)
-    maya.cmds.setAttr(shp + '.localScaleY', channelBox=False)
-    maya.cmds.setAttr(shp + '.localScaleZ', channelBox=False)
-    return shp
-=======
 def _lock_and_display_bundle_attributes(tfm,
                             lock_translate=None,
                             lock_rotate=None,
@@ -95,7 +82,19 @@
     maya.cmds.setAttr(tfm + '.shxz', keyable=display_shear)
     maya.cmds.setAttr(tfm + '.shyz', keyable=display_shear)
     return
->>>>>>> 5a39fa01
+
+
+def _create_bundle_shape(tfm_node):
+    shp_name = tfm_node.rpartition('|')[-1] + 'Shape'
+    shp = maya.cmds.createNode(const.BUNDLE_SHAPE_NODE_TYPE,
+                               name=shp_name, parent=tfm_node)
+    maya.cmds.setAttr(shp + '.localPositionX', channelBox=False)
+    maya.cmds.setAttr(shp + '.localPositionY', channelBox=False)
+    maya.cmds.setAttr(shp + '.localPositionZ', channelBox=False)
+    maya.cmds.setAttr(shp + '.localScaleX', channelBox=False)
+    maya.cmds.setAttr(shp + '.localScaleY', channelBox=False)
+    maya.cmds.setAttr(shp + '.localScaleZ', channelBox=False)
+    return shp
 
 
 def _set_bundle_icon(dag_path):
