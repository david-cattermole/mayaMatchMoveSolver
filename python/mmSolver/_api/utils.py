# Copyright (C) 2018, 2019 David Cattermole.
#
# This file is part of mmSolver.
#
# mmSolver is free software: you can redistribute it and/or modify it
# under the terms of the GNU Lesser General Public License as
# published by the Free Software Foundation, either version 3 of the
# License, or (at your option) any later version.
#
# mmSolver is distributed in the hope that it will be useful,
# but WITHOUT ANY WARRANTY; without even the implied warranty of
# MERCHANTABILITY or FITNESS FOR A PARTICULAR PURPOSE.  See the
# GNU Lesser General Public License for more details.
#
# You should have received a copy of the GNU Lesser General Public License
# along with mmSolver.  If not, see <https://www.gnu.org/licenses/>.
#
"""
Utility functions for Maya API.

NOTE: Maya OpenMaya API 1.0 is used and returned from functions in
this module.

"""

import warnings

import maya.cmds

import mmSolver.logger
import mmSolver.utils.configmaya as configmaya
import mmSolver.utils.node as node_utils
import mmSolver._api.constant as const


LOG = mmSolver.logger.get_logger()
MM_SOLVER_IS_RUNNING = False
MM_SOLVER_USER_INTERRUPT = False


def load_plugin():
    """
    Load the mmSolver plugin.

    Raises a RuntimeError exception if a plug-in cannot be loaded.

    :return: None
    """
    msg = 'Could not load plug-in %r!'
    for name in const.PLUGIN_NAMES:
        loaded = maya.cmds.pluginInfo(name, query=True, loaded=True)
        if loaded is True:
            continue
        try:
            maya.cmds.loadPlugin(name, quiet=True)
        except RuntimeError as e:
            LOG.error(msg, name)
            raise e
    return


def get_object_type(node):
    """
    The canonical function to interpret a node as an MM Solver object type.

    Possible object type values are:

    - OBJECT_TYPE_MARKER
    - OBJECT_TYPE_BUNDLE
    - OBJECT_TYPE_ATTRIBUTE
    - OBJECT_TYPE_CAMERA
    - OBJECT_TYPE_LENS
    - OBJECT_TYPE_MARKER_GROUP
    - OBJECT_TYPE_COLLECTION
    - OBJECT_TYPE_UNKNOWN

    .. note:: Giving a shape or transform of an object may return
        different values depending on the type. Below lists the
        types and the expected input node type.

        - Markers - transform nodes
        - Bundle - transform nodes
        - Attribute - plug path (node.attr)
        - Camera - transform or shape node
        - Marker Group - transform 'mmMarkerGroupTransform' node
        - Collection - set node

    :param node: Maya node path to get type of.
    :type node: str

    :return: The object type string; One of the values in OBJECT_TYPE_LIST
    :rtype: OBJECT_TYPE_*
    """
    assert isinstance(node, basestring)
    assert maya.cmds.objExists(node)

    # Attribute type.
    if '.' in node:
        object_type = const.OBJECT_TYPE_ATTRIBUTE
        return object_type

    node_type = maya.cmds.nodeType(node)
    shape_nodes = maya.cmds.listRelatives(
        node,
        children=True,
        shapes=True,
        fullPath=True) or []
    shape_node_types = []
    for shape_node in shape_nodes:
        shape_node_type = maya.cmds.nodeType(shape_node)
        shape_node_types.append(shape_node_type)
    attrs = maya.cmds.listAttr(node)
    plugs = ['{0}.{1}'.format(node, attr) for attr in attrs
             if '.' not in attr]
    locked_attrs = [plug.split('.')[-1] for plug in plugs
                    if maya.cmds.getAttr(plug, lock=True)]
    keyable_attrs = [plug.split('.')[-1] for plug in plugs
                     if maya.cmds.getAttr(plug, keyable=True)]

    object_type = const.OBJECT_TYPE_UNKNOWN
    if ((node_type in ['transform', 'mmMarkerTransform'])
          and (('mmMarkerShape' in shape_node_types)
               or ('locator' in shape_node_types))
          and ('enable' in attrs)
          and ('weight' in attrs)
          and ('bundle' in attrs)):
        object_type = const.OBJECT_TYPE_MARKER

    elif ((node_type == 'transform')
<<<<<<< HEAD
          and (('mmBundleShape' in shape_node_types)
               or ('locator' in shape_node_types))
          and ('rotateX' in locked_attrs)
          and ('rotateY' in locked_attrs)
          and ('rotateZ' in locked_attrs)
          and ('rotateX' not in keyable_attrs)
          and ('rotateY' not in keyable_attrs)
          and ('rotateZ' not in keyable_attrs)
          and ('scaleX' in locked_attrs)
          and ('scaleY' in locked_attrs)
          and ('scaleZ' in locked_attrs)
          and ('scaleX' not in keyable_attrs)
          and ('scaleY' not in keyable_attrs)
          and ('scaleZ' not in keyable_attrs)
=======
          and ('locator' in shape_node_types)
>>>>>>> 531e3531
          and ('shearXY' in locked_attrs)
          and ('shearXZ' in locked_attrs)
          and ('shearYZ' in locked_attrs)
          and ('shearXY' not in keyable_attrs)
          and ('shearXZ' not in keyable_attrs)
          and ('shearYZ' not in keyable_attrs)):
        object_type = const.OBJECT_TYPE_BUNDLE

    # TODO: Ensure other types of camera transform nodes are supported.
    elif ((node_type == 'transform') and
          ('camera' in shape_node_types)):
        object_type = const.OBJECT_TYPE_CAMERA

    elif node_type == 'camera':
        object_type = const.OBJECT_TYPE_CAMERA

    elif ((node_type == 'transform') and
          ('imagePlane' in shape_node_types)):
        object_type = const.OBJECT_TYPE_IMAGE_PLANE

    elif node_type == 'imagePlane':
        object_type = const.OBJECT_TYPE_IMAGE_PLANE

    elif node_type.startswith('mmLensModel'):
        object_type = const.OBJECT_TYPE_LENS

    elif node_type == 'mmMarkerGroupTransform':
        object_type = const.OBJECT_TYPE_MARKER_GROUP

    elif ((node_type == 'objectSet')
          and ('solver_list' in attrs)):
        object_type = const.OBJECT_TYPE_COLLECTION

    return object_type


def get_marker_group_above_node(node):
    """
    Get the first marker group transform node above the node.

    :param node: The node name to check above for a marker group.
    :type node: str or unicode

    :return: String of marker group found, or None.
    :rtype: str or unicode
    """
    # TODO: This function may be called many times, we should look
    # into caching some of this computation.
    mkr_grp_node = None
    dag = node_utils.get_as_dag_path(node)
    while dag.length() != 0:
        name = dag.fullPathName()
        if maya.cmds.nodeType(name) == 'mmMarkerGroupTransform':
            mkr_grp_node = name
            break
        dag.pop(1)
    return mkr_grp_node


def get_data_on_node_attr(node_name, attr_name):
    """
    Get data from an node attribute.

    :param node_name: Node to get data from.
    :type node_name: str

    :param attr_name: The name of the attribute to get data from.
    :type attr_name: str

    :return: Arbitrary Plain-Old-Data data structures.
    :rtype: list of dict
    """
    msg = 'Use `mmSolver.utils.configmaya` module'
    warnings.warn(msg, DeprecationWarning)
    value = configmaya.get_node_option_structure(
        node_name,
        attr_name
    )
    return value


def set_data_on_node_attr(node_name, attr_name, data):
    """
    Set arbitrary Plain-Old-Data onto a node.attr path.

    :param node_name: Node to store data on.
    :type node_name: str

    :param attr_name: Attribute name to store data with.
    :type attr_name: str

    :param data: The data to store.
    :type data: list or dict

    ;return: Nothing.
    :rtype: None
    """
    msg = 'Use `mmSolver.utils.configmaya` module'
    warnings.warn(msg, DeprecationWarning)
    configmaya.set_node_option_structure(
        node_name, attr_name, data,
        add_attr=True)
    return


def get_value_on_node_attr(node_name, attr_name):
    """
    Get numeric value from an node attribute.

    :param node_name: Node to get value from.
    :type node_name: str

    :param attr_name: The name of the attribute to get value from.
    :type attr_name: str

    :return: A numeric value.
    :rtype: bool or float or int
    """
    msg = 'Use `mmSolver.utils.configmaya` module'
    warnings.warn(msg, DeprecationWarning)
    value = configmaya.get_node_option(node_name, attr_name)
    return value


def set_value_on_node_attr(node_name, attr_name, data):
    """
    Set value onto a node.attr path.

    :param node_name: Node to store value on.
    :type node_name: str

    :param attr_name: Attribute name to store value with.
    :type attr_name: str

    :param data: The numeric value to store.
    :type data: bool or float or int

    ;return: Nothing.
    :rtype: None
    """
    msg = 'Use `mmSolver.utils.configmaya` module'
    warnings.warn(msg, DeprecationWarning)
    configmaya.set_node_option(node_name, attr_name, data)
    return<|MERGE_RESOLUTION|>--- conflicted
+++ resolved
@@ -127,24 +127,8 @@
         object_type = const.OBJECT_TYPE_MARKER
 
     elif ((node_type == 'transform')
-<<<<<<< HEAD
           and (('mmBundleShape' in shape_node_types)
                or ('locator' in shape_node_types))
-          and ('rotateX' in locked_attrs)
-          and ('rotateY' in locked_attrs)
-          and ('rotateZ' in locked_attrs)
-          and ('rotateX' not in keyable_attrs)
-          and ('rotateY' not in keyable_attrs)
-          and ('rotateZ' not in keyable_attrs)
-          and ('scaleX' in locked_attrs)
-          and ('scaleY' in locked_attrs)
-          and ('scaleZ' in locked_attrs)
-          and ('scaleX' not in keyable_attrs)
-          and ('scaleY' not in keyable_attrs)
-          and ('scaleZ' not in keyable_attrs)
-=======
-          and ('locator' in shape_node_types)
->>>>>>> 531e3531
           and ('shearXY' in locked_attrs)
           and ('shearXZ' in locked_attrs)
           and ('shearYZ' in locked_attrs)
