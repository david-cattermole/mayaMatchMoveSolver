# Copyright (C) 2018, 2019 David Cattermole.
#
# This file is part of mmSolver.
#
# mmSolver is free software: you can redistribute it and/or modify it
# under the terms of the GNU Lesser General Public License as
# published by the Free Software Foundation, either version 3 of the
# License, or (at your option) any later version.
#
# mmSolver is distributed in the hope that it will be useful,
# but WITHOUT ANY WARRANTY; without even the implied warranty of
# MERCHANTABILITY or FITNESS FOR A PARTICULAR PURPOSE.  See the
# GNU Lesser General Public License for more details.
#
# You should have received a copy of the GNU Lesser General Public License
# along with mmSolver.  If not, see <https://www.gnu.org/licenses/>.
#
"""
The main window for the 'Solver' tool.
"""

import time
import uuid
from functools import partial

import mmSolver.ui.qtpyutils as qtpyutils
qtpyutils.override_binding_order()

import Qt.QtCore as QtCore
import Qt.QtGui as QtGui
import Qt.QtWidgets as QtWidgets

import mmSolver.logger
import mmSolver.utils.undo as undo_utils
import mmSolver.ui.uiutils as uiutils
import mmSolver.ui.helputils as helputils
import mmSolver.tools.solver.lib.collection as lib_collection
import mmSolver.tools.solver.lib.state as lib_state
import mmSolver.tools.solver.lib.maya_utils as lib_maya_utils
import mmSolver.tools.solver.constant as const
import mmSolver.tools.solver.maya_callbacks as maya_callbacks
import mmSolver.tools.solver.ui.solver_layout as solver_layout
import mmSolver.tools.loadmarker.tool as loadmarker_tool
import mmSolver.tools.selection.tools as selection_tool
import mmSolver.tools.createmarker.tool as createmarker_tool
import mmSolver.tools.createbundle.tool as createbundle_tool
import mmSolver.tools.linkmarkerbundle.tool as link_mb_tool
import mmSolver.tools.convertmarker.tool as convertmarker_tool
import mmSolver.tools.markerbundlerename.tool as mbrename_tool
import mmSolver.tools.aboutwindow.tool as aboutwin_tool
<<<<<<< HEAD
=======
import mmSolver.tools.sysinfowindow.tool as sysinfowin_tool
>>>>>>> bd62b515


LOG = mmSolver.logger.get_logger()
baseModule, BaseWindow = uiutils.getBaseWindow()


class SolverWindow(BaseWindow):

    name = 'SolverWindow'

    def __init__(self, parent=None, name=None):
        super(SolverWindow, self).__init__(parent, name=name)
        self.setupUi(self)
        self.addSubForm(solver_layout.SolverLayout)
        self.setStatusLine(const.STATUS_READY)

        # Menu Bar
        self.addMenuBarContents(self.menubar)
        self.menubar.show()

        # Standard Buttons
        self.baseHideStandardButtons()
        self.applyBtn.show()
        self.closeBtn.show()
        self.applyBtn.setText('Solve')

        self.applyBtn.clicked.connect(self.apply)

        # Hide irrelevant stuff
        self.baseHideProgressBar()

        # Callbacks
        self.callback_manager = maya_callbacks.CallbackManager()

        # Add Maya callbacks for the UI
        callback_ids = maya_callbacks.add_callbacks_new_scene(self)
        self.callback_manager.add_node_ids(
            maya_callbacks.TYPE_NEW_SCENE,
            None,
            callback_ids,
        )

        # Update the status with the last solve result
        self.updateStatusWithSolveResult()
        return

    def __del__(self):
        """
        Release all resources held by the class.
        """
        callback_ids = list(self.callback_manager.get_all_ids())
        maya_callbacks.remove_callbacks(callback_ids)
        del self.callback_manager
        self.callback_manager = maya_callbacks.CallbackManager()

    def updateStatusWithSolveResult(self):
        col = lib_state.get_active_collection()
        if col is None:
            return
        info_fn = self.setSolveInfoLine
        solres_list = col.get_last_solve_results()
        timestamp = col.get_last_solve_timestamp()
        total_time = col.get_last_solve_duration()

        msg = 'No solve performed.'
        if (len(solres_list) == 0):
            info_fn(msg)
        if timestamp is None:
            timestamp = time.time()
        if total_time is None:
            total_time = 0.0

        # We don't want to log every time we open the UI.
        log = None
        lib_collection.log_solve_results(
            log,
            solres_list,
            timestamp=timestamp,
            total_time=total_time,
            status_fn=info_fn)
        return

    def addMenuBarContents(self, menubar):
        # File Menu
        file_menu = QtWidgets.QMenu('File', menubar)

        # New Collection
        label = 'New Collection'
        tooltip = 'Create a new Collection node.'
        action = QtWidgets.QAction(label, file_menu)
        action.setStatusTip(tooltip)
        action.triggered.connect(partial(self.createNewCollectionNodeCB))
        file_menu.addAction(action)

        # Rename Collection
        label = 'Rename Collection'
        tooltip = 'Rename a Collection node.'
        action = QtWidgets.QAction(label, file_menu)
        action.setStatusTip(tooltip)
        action.triggered.connect(partial(self.renameCollectionNodeCB))
        file_menu.addAction(action)

        file_menu.addSeparator()

        # Remove Collection
        label = 'Remove Collection'
        tooltip = 'Remove a Collection node.'
        action = QtWidgets.QAction(label, file_menu)
        action.setStatusTip(tooltip)
        action.triggered.connect(partial(self.removeCollectionNodeCB))
        file_menu.addAction(action)

        file_menu.addSeparator()

        # Close Window
        label = 'Close Window'
        tooltip = 'Close the mmSolver window.'
        action = QtWidgets.QAction(label, file_menu)
        action.setStatusTip(tooltip)
        action.triggered.connect(partial(self.close))
        file_menu.addAction(action)

        menubar.addMenu(file_menu)

        # Edit Menu
        edit_menu = QtWidgets.QMenu('Edit', menubar)

        # Refresh Viewport During Solve
        label = 'Refresh Viewport'
        tooltip = 'Refresh the viewport while Solving.'
        refresh_value = lib_state.get_refresh_viewport_state()
        action = QtWidgets.QAction(label, edit_menu)
        action.setStatusTip(tooltip)
        action.setCheckable(True)
        action.setChecked(refresh_value)
        action.toggled.connect(type(self).refreshActionToggledCB)
        edit_menu.addAction(action)

        # Force DG evaluation.
        label = 'Force DG Update'
        tooltip = 'Force Maya DG Evaluation while solving.'
        force_dg_update_value = lib_state.get_force_dg_update_state()
        action = QtWidgets.QAction(label, edit_menu)
        action.setStatusTip(tooltip)
        action.setCheckable(True)
        action.setChecked(force_dg_update_value)
        action.toggled.connect(type(self).forceDgUpdateActionToggledCB)
        edit_menu.addAction(action)

        menubar.addMenu(edit_menu)

        # View Menu
        view_menu = QtWidgets.QMenu('View', menubar)

        # Display Object Weight
        label = 'Display Object Weight Column'
        tooltip = 'Display Object weight column'
        value = lib_state.get_display_object_weight_state()
        action = QtWidgets.QAction(label, view_menu)
        action.setStatusTip(tooltip)
        action.setCheckable(True)
        action.setChecked(value)
        action.toggled.connect(self.subForm.displayObjectWeightColumnChanged)
        view_menu.addAction(action)

        # Display Object Deviation
        label = 'Display Object Frame Deviation'
        tooltip = 'Display per-frame deviation for each Marker/Camera.'
        value = lib_state.get_display_object_frame_deviation_state()
        action = QtWidgets.QAction(label, view_menu)
        action.setStatusTip(tooltip)
        action.setCheckable(True)
        action.setChecked(value)
        action.toggled.connect(self.subForm.displayObjectFrameDeviationColumnChanged)
        view_menu.addAction(action)

        # Display Object Deviation
        label = 'Display Object Average Deviation'
        tooltip = 'Display deviation column'
        value = lib_state.get_display_object_average_deviation_state()
        action = QtWidgets.QAction(label, view_menu)
        action.setStatusTip(tooltip)
        action.setCheckable(True)
        action.setChecked(value)
        action.toggled.connect(self.subForm.displayObjectAverageDeviationColumnChanged)
        view_menu.addAction(action)

        # Display Object Deviation
        label = 'Display Object Maximum Deviation'
        tooltip = 'Display deviation column'
        value = lib_state.get_display_object_maximum_deviation_state()
        action = QtWidgets.QAction(label, view_menu)
        action.setStatusTip(tooltip)
        action.setCheckable(True)
        action.setChecked(value)
        action.toggled.connect(self.subForm.displayObjectMaximumDeviationColumnChanged)
        view_menu.addAction(action)

        view_menu.addSeparator()

        # Display Attribute State
        label = 'Display Attribute State'
        tooltip = 'Display Attribute State column'
        value = lib_state.get_display_attribute_state_state()
        action = QtWidgets.QAction(label, view_menu)
        action.setStatusTip(tooltip)
        action.setCheckable(True)
        action.setChecked(value)
        action.toggled.connect(self.subForm.displayAttributeStateColumnChanged)
        view_menu.addAction(action)

        # Display Attribute Min/Max
        label = 'Display Attribute Min/Max'
        tooltip = 'Display Attribute Minimum and Maximum columns'
        value = lib_state.get_display_attribute_min_max_state()
        action = QtWidgets.QAction(label, view_menu)
        action.setStatusTip(tooltip)
        action.setCheckable(True)
        action.setChecked(value)
        action.toggled.connect(self.subForm.displayAttributeMinMaxColumnChanged)
        view_menu.addAction(action)

        view_menu.addSeparator()

        # Display the Image Planes while solving.
        label = 'Display Image Planes (while solving)'
        tooltip = 'Display Image Planes while solving.'
        value = lib_state.get_display_image_plane_while_solving_state()
        action = QtWidgets.QAction(label, edit_menu)
        action.setStatusTip(tooltip)
        action.setCheckable(True)
        action.setChecked(value)
        action.toggled.connect(type(self).displayImagePlaneWhileSolvingActionToggledCB)
        view_menu.addAction(action)

        # Isolate Objects while solving
        label = 'Isolate Objects (while solving)'
        tooltip = 'Isolate visibility of all Markers and Bundles while solving.'
        value = lib_state.get_display_image_plane_while_solving_state()
        action = QtWidgets.QAction(label, edit_menu)
        action.setStatusTip(tooltip)
        action.setCheckable(True)
        action.setChecked(value)
        action.toggled.connect(type(self).isolateObjectWhileSolvingActionToggledCB)
        view_menu.addAction(action)

        menubar.addMenu(view_menu)

        # Tools Menu
        tools_menu = QtWidgets.QMenu('Tools', menubar)

        # Create Marker
        label = 'Create Marker'
        tooltip = 'Create Markers on the selected camera.'
        action = QtWidgets.QAction(label, tools_menu)
        action.setStatusTip(tooltip)
        action.triggered.connect(partial(self.createMarkerCB))
        tools_menu.addAction(action)

        # Convert to Marker
        label = 'Convert to Marker'
        tooltip = 'Convert the selection to Markers.'
        action = QtWidgets.QAction(label, tools_menu)
        action.setStatusTip(tooltip)
        action.triggered.connect(partial(self.convertToMarkerCB))
        tools_menu.addAction(action)

        # Load Markers
        label = 'Load Markers...'
        tooltip = 'Load Markers from a file.'
        action = QtWidgets.QAction(label, tools_menu)
        action.setStatusTip(tooltip)
        action.triggered.connect(partial(self.loadMarkerCB))
        tools_menu.addAction(action)

        tools_menu.addSeparator()

        # Create Bundle
        label = 'Create Bundle'
        tooltip = 'Create a default Bundle node.'
        action = QtWidgets.QAction(label, tools_menu)
        action.setStatusTip(tooltip)
        action.triggered.connect(partial(self.createBundleCB))
        tools_menu.addAction(action)

        tools_menu.addSeparator()

        # Link Marker + Bundle
        label = 'Link Marker + Bundle'
        tooltip = 'Link the selected Marker and Bundle together.'
        action = QtWidgets.QAction(label, tools_menu)
        action.setStatusTip(tooltip)
        action.triggered.connect(partial(self.linkMarkerBundleCB))
        tools_menu.addAction(action)

        # Unlink Marker from all Bundles
        label = 'Unlink Marker from all Bundles'
        tooltip = 'Unlink all selected Markers from their Bundle.'
        action = QtWidgets.QAction(label, tools_menu)
        action.setStatusTip(tooltip)
        action.triggered.connect(partial(self.unlinkMarkerBundleCB))
        tools_menu.addAction(action)

        tools_menu.addSeparator()

        # Toogle Marker / Bundle selection
        label = 'Toggle Marker / Bundle'
        tooltip = 'Select connected Markers, or Bundles.'
        action = QtWidgets.QAction(label, tools_menu)
        action.setStatusTip(tooltip)
        action.triggered.connect(partial(self.toggleMarkerBundleSelectionCB))
        tools_menu.addAction(action)

        # Select Marker / Bundle
        label = 'Select Marker + Bundle'
        tooltip = 'Select the connected Markers and Bundles.'
        action = QtWidgets.QAction(label, tools_menu)
        action.setStatusTip(tooltip)
        action.triggered.connect(partial(self.selectBothMarkersAndBundlesCB))
        tools_menu.addAction(action)

        # Rename Marker + Bundle
        label = 'Rename Markers + Bundles'
        tooltip = 'Rename the selected Markers and Bundles;'
        action = QtWidgets.QAction(label, tools_menu)
        action.setStatusTip(tooltip)
        action.triggered.connect(partial(self.renameMarkerBundleCB))
        tools_menu.addAction(action)

        menubar.addMenu(tools_menu)

        # Log Menu
        # This menu depicts a radio button allowing the user to choose
        # how much information is returned to the console (the logging
        # level).
        log_menu = QtWidgets.QMenu('Log', menubar)

        # Errors
        label = 'Errors'
        tooltip = 'Send Errors to the log.'
        logErrorAction = QtWidgets.QAction(label, log_menu)
        logErrorAction.setStatusTip(tooltip)
        logErrorAction.setCheckable(True)
        logErrorAction.triggered.connect(partial(self.logErrorCB))
        log_menu.addAction(logErrorAction)

        # Warnings
        label = 'Warnings'
        tooltip = 'Send Warnings to the log.'
        logWarningAction = QtWidgets.QAction(label, log_menu)
        logWarningAction.setStatusTip(tooltip)
        logWarningAction.setCheckable(True)
        logWarningAction.triggered.connect(partial(self.logWarningCB))
        log_menu.addAction(logWarningAction)

        # Information
        label = 'Info'
        tooltip = 'Send Information to the log.'
        logInfoAction = QtWidgets.QAction(label, log_menu)
        logInfoAction.setStatusTip(tooltip)
        logInfoAction.setCheckable(True)
        logInfoAction.triggered.connect(partial(self.logInfoCB))
        log_menu.addAction(logInfoAction)

        # Verbose
        label = 'Verbose'
        tooltip = 'Send Verboses to the log.'
        logVerboseAction = QtWidgets.QAction(label, log_menu)
        logVerboseAction.setStatusTip(tooltip)
        logVerboseAction.setCheckable(True)
        logVerboseAction.triggered.connect(partial(self.logVerboseCB))
        log_menu.addAction(logVerboseAction)

        # Debug
        label = 'Debug'
        tooltip = 'Send Debug messages to the log.'
        logDebugAction = QtWidgets.QAction(label, log_menu)
        logDebugAction.setStatusTip(tooltip)
        logDebugAction.setCheckable(True)
        logDebugAction.triggered.connect(partial(self.logDebugCB))
        log_menu.addAction(logDebugAction)

        # 'Radio' button for logging levels
        log_actionGroup = QtWidgets.QActionGroup(log_menu)
        log_actionGroup.addAction(logErrorAction)
        log_actionGroup.addAction(logWarningAction)
        log_actionGroup.addAction(logInfoAction)
        log_actionGroup.addAction(logVerboseAction)
        log_actionGroup.addAction(logDebugAction)

        log_level = lib_state.get_log_level()
        if log_level == const.LOG_LEVEL_ERROR:
            logErrorAction.setChecked(True)
        elif log_level == const.LOG_LEVEL_WARNING:
            logWarningAction.setChecked(True)
        elif log_level == const.LOG_LEVEL_INFO:
            logInfoAction.setChecked(True)
        elif log_level == const.LOG_LEVEL_VERBOSE:
            logVerboseAction.setChecked(True)
        elif log_level == const.LOG_LEVEL_DEBUG:
            logDebugAction.setChecked(True)
        else:
            LOG.warning('Invalid log level given: %r' % log_level)

        menubar.addMenu(log_menu)

        # Help Menu
        help_menu = QtWidgets.QMenu('Help', menubar)

        # Launch Help
        label = 'Help...'
        tooltip = 'Show help.'
        action = QtWidgets.QAction(label, help_menu)
        action.setStatusTip(tooltip)
        action.triggered.connect(partial(self.launchHelpCB))
        help_menu.addAction(action)

<<<<<<< HEAD
=======
        # Launch System Info window.
        label = 'System Information...'
        tooltip = 'Display detailed information about software and hardware.'
        action = QtWidgets.QAction(label, help_menu)
        action.setStatusTip(tooltip)
        action.triggered.connect(partial(self.launchSysInfoCB))
        help_menu.addAction(action)

>>>>>>> bd62b515
        # Launch About
        label = 'About mmSolver...'
        tooltip = 'About this software.'
        action = QtWidgets.QAction(label, help_menu)
        action.setStatusTip(tooltip)
        action.triggered.connect(partial(self.launchAboutCB))
        help_menu.addAction(action)

        menubar.addMenu(help_menu)
        return

    def logErrorCB(self):
        lib_state.set_log_level(const.LOG_LEVEL_ERROR)

    def logWarningCB(self):
        lib_state.set_log_level(const.LOG_LEVEL_WARNING)

    def logInfoCB(self):
        lib_state.set_log_level(const.LOG_LEVEL_INFO)

    def logVerboseCB(self):
        lib_state.set_log_level(const.LOG_LEVEL_VERBOSE)

    def logDebugCB(self):
        lib_state.set_log_level(const.LOG_LEVEL_DEBUG)

    def createNewCollectionNodeCB(self):
        self.subForm.createNewCollectionNode()
        return

    def renameCollectionNodeCB(self):
        self.subForm.renameCollectionNode()
        return

    def removeCollectionNodeCB(self):
        self.subForm.removeCollectionNode()
        return

    def createMarkerCB(self):
        """
        Create a Marker under the active viewport camera.
        """
        createmarker_tool.main()
        return

    def convertToMarkerCB(self):
        """
        Converts all selected transform nodes into markers.
        """
        convertmarker_tool.main()
        return

    def loadMarkerCB(self):
        """
        Open a UI where we can paste a file path in and press "ok". The UI
        could also show the point data before loading the file.
        """
        loadmarker_tool.open_window()
        return

    def createBundleCB(self):
        """
        Create a Bundle node, attached to the selected markers.
        """
        createbundle_tool.main()
        return

    def toggleMarkerBundleSelectionCB(self):
        selection_tool.swap_between_selected_markers_and_bundles()
        return

    def selectBothMarkersAndBundlesCB(self):
        selection_tool.select_both_markers_and_bundles()
        return

    def renameMarkerBundleCB(self):
        """
        Rename the selected markers and bundles (with a prompt window).
        """
        mbrename_tool.main()
        return

    def linkMarkerBundleCB(self):
        link_mb_tool.link_marker_bundle()
        return

    def unlinkMarkerBundleCB(self):
        link_mb_tool.unlink_marker_bundle()
        return

    @staticmethod
    def refreshActionToggledCB(value):
        lib_state.set_refresh_viewport_state(value)
        return

    @staticmethod
    def forceDgUpdateActionToggledCB(value):
        lib_state.set_force_dg_update_state(value)
        return

    @staticmethod
    def isolateObjectWhileSolvingActionToggledCB(value):
        lib_state.set_isolate_object_while_solving_state(value)
        return

    @staticmethod
    def displayImagePlaneWhileSolvingActionToggledCB(value):
        lib_state.set_display_image_plane_while_solving_state(value)
        return

    @staticmethod
    def displayObjectFrameDeviationActionToggledCB(value):
        lib_state.set_display_object_frame_deviation_state(value)
        return

    @staticmethod
    def displayObjectAverageDeviationActionToggledCB(value):
        lib_state.set_display_object_average_deviation_state(value)
        return

    @staticmethod
    def displayObjectMaximumDeviationActionToggledCB(value):
        lib_state.set_display_object_maximum_deviation_state(value)
        return

    @staticmethod
    def displayObjectWeightActionToggledCB(value):
        lib_state.set_display_object_weight_state(value)
        return

    @staticmethod
    def displayAttributeMinMaxActionToggledCB(value):
        lib_state.set_display_attribute_min_max_state(value)
        return

    def launchHelpCB(self):
        self.help()
        return

    def launchAboutCB(self):
        aboutwin_tool.open_window()
        return
<<<<<<< HEAD
=======

    def launchSysInfoCB(self):
        sysinfowin_tool.open_window()
        return
>>>>>>> bd62b515

    def setStatusLine(self, text):
        self.subForm.setStatusLine(text)
        QtWidgets.QApplication.processEvents()
        return

    def setSolveInfoLine(self, text):
        self.subForm.setSolveInfoLine(text)
        QtWidgets.QApplication.processEvents()
        return

    def setProgressValue(self, value):
        self.progressBar.setValue(value)
        QtWidgets.QApplication.processEvents()
        return

    def apply(self):
        """
        Tbis button launches a solve, but can also be used to cancel a solve.
        """
        undo_id = 'mmSolver: ' + str(uuid.uuid4())
        with undo_utils.undo_chunk(undo_id):
            running_state = lib_state.get_solver_is_running_state()
            if running_state is True:
                lib_state.set_solver_user_interrupt_state(True)
                return
            refresh_state = lib_state.get_refresh_viewport_state()
            force_update_state = lib_state.get_force_dg_update_state()
            do_isolate_state = lib_state.get_isolate_object_while_solving_state()
            image_plane_state = lib_state.get_display_image_plane_while_solving_state()
            log_level = lib_state.get_log_level()
            col = lib_state.get_active_collection()
            lib_collection.run_solve_ui(
                col,
                refresh_state,
                force_update_state,
                do_isolate_state,
                image_plane_state,
                log_level,
                self)
        return

    def help(self):
        src = helputils.get_help_source()
        helputils.open_help_in_browser(
            page='tools.html#solver-ui',
            help_source=src)
        return


def main(show=True, auto_raise=True, delete=False):
    """
    Open the Solver UI window.

    :param show: Show the UI.
    :type show: bool

    :param auto_raise: If the UI is open, raise it to the front?
    :type auto_raise: bool

    :param delete: Delete the existing UI and rebuild it? Helpful when
                   developing the UI in Maya script editor.
    :type delete: bool

    :returns: A new solver window, or None if the window cannot be
              opened.
    :rtype: SolverWindow or None.
    """
    # Force the Plug-in to load.  If the plug-in cannot load, the UI
    # will not open and an error will be given.
    lib_maya_utils.ensure_plugin_loaded()

    win = SolverWindow.open_window(
        show=show,
        auto_raise=auto_raise,
        delete=delete
    )
    return win<|MERGE_RESOLUTION|>--- conflicted
+++ resolved
@@ -48,10 +48,7 @@
 import mmSolver.tools.convertmarker.tool as convertmarker_tool
 import mmSolver.tools.markerbundlerename.tool as mbrename_tool
 import mmSolver.tools.aboutwindow.tool as aboutwin_tool
-<<<<<<< HEAD
-=======
 import mmSolver.tools.sysinfowindow.tool as sysinfowin_tool
->>>>>>> bd62b515
 
 
 LOG = mmSolver.logger.get_logger()
@@ -469,8 +466,6 @@
         action.triggered.connect(partial(self.launchHelpCB))
         help_menu.addAction(action)
 
-<<<<<<< HEAD
-=======
         # Launch System Info window.
         label = 'System Information...'
         tooltip = 'Display detailed information about software and hardware.'
@@ -479,7 +474,6 @@
         action.triggered.connect(partial(self.launchSysInfoCB))
         help_menu.addAction(action)
 
->>>>>>> bd62b515
         # Launch About
         label = 'About mmSolver...'
         tooltip = 'About this software.'
@@ -622,13 +616,10 @@
     def launchAboutCB(self):
         aboutwin_tool.open_window()
         return
-<<<<<<< HEAD
-=======
 
     def launchSysInfoCB(self):
         sysinfowin_tool.open_window()
         return
->>>>>>> bd62b515
 
     def setStatusLine(self, text):
         self.subForm.setStatusLine(text)
