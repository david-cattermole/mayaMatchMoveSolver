"""
This tool toggles selected bundle lock state
"""

import maya.cmds
import mmSolver.logger
import mmSolver.tools.selection.filternodes as filternodes
import mmSolver.tools.togglebundlelock.constant as const

LOG = mmSolver.logger.get_logger()


def toggle_bundle_lock():
    """
    Toggles selected bundle lock state.
    """
    selection = maya.cmds.ls(selection=True, long=True) or []
    selected_bundles = filternodes.get_bundle_nodes(selection)
<<<<<<< HEAD
    if len(selected_bundles) > 0:
=======
    if len(selected_bundles) == 0:
>>>>>>> 608dd5ad
        LOG.warning("Please select bundle's to lock or unlock")
        return

    attrs = const.ATTRS
    bundle_attrs = []
    for bundle in selected_bundles:
        for attr in attrs:
            bundle_attrs.append('%s.%s' % (bundle, attr))

    is_locked = False
    for attr in bundle_attrs:
        if maya.cmds.getAttr(attr, lock=True):
            is_locked = True

    for attr in bundle_attrs:
        lock_value = not is_locked
        maya.cmds.setAttr(attr, lock=lock_value)
    return<|MERGE_RESOLUTION|>--- conflicted
+++ resolved
@@ -16,11 +16,7 @@
     """
     selection = maya.cmds.ls(selection=True, long=True) or []
     selected_bundles = filternodes.get_bundle_nodes(selection)
-<<<<<<< HEAD
-    if len(selected_bundles) > 0:
-=======
     if len(selected_bundles) == 0:
->>>>>>> 608dd5ad
         LOG.warning("Please select bundle's to lock or unlock")
         return
 
