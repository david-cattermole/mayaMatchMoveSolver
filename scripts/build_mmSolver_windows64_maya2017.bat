@ECHO OFF
SETLOCAL
::
:: Copyright (C) 2019 David Cattermole.
::
:: This file is part of mmSolver.
::
:: mmSolver is free software: you can redistribute it and/or modify it
:: under the terms of the GNU Lesser General Public License as
:: published by the Free Software Foundation, either version 3 of the
:: License, or (at your option) any later version.
::
:: mmSolver is distributed in the hope that it will be useful,
:: but WITHOUT ANY WARRANTY; without even the implied warranty of
:: MERCHANTABILITY or FITNESS FOR A PARTICULAR PURPOSE.  See the
:: GNU Lesser General Public License for more details.
::
:: You should have received a copy of the GNU Lesser General Public License
:: along with mmSolver.  If not, see <https://www.gnu.org/licenses/>.
:: ---------------------------------------------------------------------
::
:: Builds the Maya MatchMove Solver project.

:: Maya directories
::
:: If you're not using Maya 2017 or have a non-standard install location,
:: set these variables here.
::
:: Note: Do not enclose the MAYA_VERSION in quotes, it will
::       lead to tears.
SET MAYA_VERSION=2017
SET MAYA_LOCATION="C:\Program Files\Autodesk\Maya2017"

<<<<<<< HEAD
scripts\internal\build_mmSolver_windows64.bat
=======
:: Clear all build information before re-compiling.
:: Turn this off when wanting to make small changes and recompile.
SET FRESH_BUILD=1

:: Run the Python API and Solver tests inside Maya, after a
:: successfully build an install process.
SET RUN_TESTS=0

:: Use CMinpack?
:: CMinpack is the recommended solving library.
SET WITH_CMINPACK=1

:: WARNING: Would you like to use GPL-licensed code? If so you will
:: not be able to distribute
SET WITH_GPL_CODE=0

:: Where to install the module?
::
:: Note: In Windows 8 and 10, "My Documents" is no longer visible,
::       however files copying to "My Documents" automatically go
::       to the "Documents" directory.
::
:: The "$HOME/maya/2017/modules" directory is automatically searched
:: for Maya module (.mod) files. Therefore we can install directly.
::
:: SET INSTALL_MODULE_DIR="%PROJECT_ROOT%\modules"
SET INSTALL_MODULE_DIR="%USERPROFILE%\My Documents\maya\%MAYA_VERSION%\modules"

:: Build ZIP Package.
:: For developer use. Make ZIP packages ready to distribute to others.
SET BUILD_PACKAGE=1


:: Do not edit below, unless you know what you're doing.
::::::::::::::::::::::::::::::::::::::::::::::::::::::::::::::::::::::::::::::::

:: What type of build? "Release" or "Debug"?
SET BUILD_TYPE=Release

:: Build options, to allow faster compilation times. (not to be used by
:: users wanting to build this project.)
SET BUILD_PLUGIN=1
SET BUILD_PYTHON=1
SET BUILD_MEL=1
SET BUILD_QT_UI=1
SET BUILD_DOCS=1
SET BUILD_ICONS=1
SET BUILD_CONFIG=1
SET BUILD_TESTS=1

:: To Generate a Visual Studio 'Solution' file, change the '0' to a '1'.
SET GENERATE_SOLUTION=0

:: The root of this project.
SET PROJECT_ROOT=%CD%
ECHO Project Root: %PROJECT_ROOT%

:: Note: There is no need to deactivate the virtual environment because
:: this batch script is 'SETLOCAL' (see top of file) and therefore no
:: environment variables are leaked into the calling environment.
CALL %PROJECT_ROOT%\scripts\python_venv_activate_maya2017.bat

:: Clean up, if directed to do so.
SET BUILD_DIR_NAME=build_windows64_maya%MAYA_VERSION%_%BUILD_TYPE%
MKDIR %BUILD_DIR_NAME%
CHDIR %BUILD_DIR_NAME%
IF "%FRESH_BUILD%"=="1" (
    DEL /S /Q *
    FOR /D %%G in ("*") DO RMDIR /S /Q "%%~nxG"
)

:: Build plugin
IF "%GENERATE_SOLUTION%"=="1" (

REM For Maya 2018 (which uses Visual Studio 2015)
REM cmake -G "Visual Studio 14 2015 Win64" -T "v140"

REM To Generate a Visual Studio 'Solution' file
    cmake -G "Visual Studio 11 2012 Win64" -T "v110" ^
        -DMAYA_VERSION=%MAYA_VERSION% ^
        -DUSE_GPL_LEVMAR=%WITH_GPL_CODE% ^
        -DUSE_CMINPACK=%WITH_CMINPACK% ^
        -DCMINPACK_ROOT="%PROJECT_ROOT%\external\install\cminpack" ^
        -DLEVMAR_ROOT="%PROJECT_ROOT%\external\install\levmar" ^
        -DMAYA_LOCATION=%MAYA_LOCATION% ^
        -DMAYA_VERSION=%MAYA_VERSION% ^
        ..

) ELSE (

    cmake -G "NMake Makefiles" ^
        -DCMAKE_BUILD_TYPE=%BUILD_TYPE% ^
        -DCMAKE_INSTALL_PREFIX=%INSTALL_MODULE_DIR% ^
        -DBUILD_PLUGIN=%BUILD_PLUGIN% ^
        -DBUILD_PYTHON=%BUILD_PYTHON% ^
        -DBUILD_MEL=%BUILD_MEL% ^
        -DBUILD_QT_UI=%BUILD_QT_UI% ^
        -DBUILD_DOCS=%BUILD_DOCS% ^
        -DBUILD_ICONS=%BUILD_ICONS% ^
        -DBUILD_CONFIG=%BUILD_CONFIG% ^
        -DBUILD_TESTS=%BUILD_TESTS% ^
        -DUSE_GPL_LEVMAR=%WITH_GPL_CODE% ^
        -DUSE_CMINPACK=%WITH_CMINPACK% ^
        -DCMINPACK_ROOT="%PROJECT_ROOT%\external\install\cminpack" ^
        -DLEVMAR_ROOT="%PROJECT_ROOT%\external\install\levmar" ^
        -DMAYA_LOCATION=%MAYA_LOCATION% ^
        -DMAYA_VERSION=%MAYA_VERSION% ^
        ..

    nmake /F Makefile clean
    nmake /F Makefile all

REM Comment this line out to stop the automatic install into the home directory.
    nmake /F Makefile install

REM Run tests
    IF "%RUN_TESTS%"=="1" (
        nmake /F Makefile test
    )

REM Create a .zip package.
IF "%BUILD_PACKAGE%"=="1" (
       nmake /F Makefile package
   )

)

:: Return back project root directory.
CHDIR "%PROJECT_ROOT%"
>>>>>>> f384779d
<|MERGE_RESOLUTION|>--- conflicted
+++ resolved
@@ -31,136 +31,7 @@
 SET MAYA_VERSION=2017
 SET MAYA_LOCATION="C:\Program Files\Autodesk\Maya2017"
 
-<<<<<<< HEAD
-scripts\internal\build_mmSolver_windows64.bat
-=======
-:: Clear all build information before re-compiling.
-:: Turn this off when wanting to make small changes and recompile.
-SET FRESH_BUILD=1
+:: Python executable - edit this to point to an explicit python executable file.
+SET PYTHON_EXE=python
 
-:: Run the Python API and Solver tests inside Maya, after a
-:: successfully build an install process.
-SET RUN_TESTS=0
-
-:: Use CMinpack?
-:: CMinpack is the recommended solving library.
-SET WITH_CMINPACK=1
-
-:: WARNING: Would you like to use GPL-licensed code? If so you will
-:: not be able to distribute
-SET WITH_GPL_CODE=0
-
-:: Where to install the module?
-::
-:: Note: In Windows 8 and 10, "My Documents" is no longer visible,
-::       however files copying to "My Documents" automatically go
-::       to the "Documents" directory.
-::
-:: The "$HOME/maya/2017/modules" directory is automatically searched
-:: for Maya module (.mod) files. Therefore we can install directly.
-::
-:: SET INSTALL_MODULE_DIR="%PROJECT_ROOT%\modules"
-SET INSTALL_MODULE_DIR="%USERPROFILE%\My Documents\maya\%MAYA_VERSION%\modules"
-
-:: Build ZIP Package.
-:: For developer use. Make ZIP packages ready to distribute to others.
-SET BUILD_PACKAGE=1
-
-
-:: Do not edit below, unless you know what you're doing.
-::::::::::::::::::::::::::::::::::::::::::::::::::::::::::::::::::::::::::::::::
-
-:: What type of build? "Release" or "Debug"?
-SET BUILD_TYPE=Release
-
-:: Build options, to allow faster compilation times. (not to be used by
-:: users wanting to build this project.)
-SET BUILD_PLUGIN=1
-SET BUILD_PYTHON=1
-SET BUILD_MEL=1
-SET BUILD_QT_UI=1
-SET BUILD_DOCS=1
-SET BUILD_ICONS=1
-SET BUILD_CONFIG=1
-SET BUILD_TESTS=1
-
-:: To Generate a Visual Studio 'Solution' file, change the '0' to a '1'.
-SET GENERATE_SOLUTION=0
-
-:: The root of this project.
-SET PROJECT_ROOT=%CD%
-ECHO Project Root: %PROJECT_ROOT%
-
-:: Note: There is no need to deactivate the virtual environment because
-:: this batch script is 'SETLOCAL' (see top of file) and therefore no
-:: environment variables are leaked into the calling environment.
-CALL %PROJECT_ROOT%\scripts\python_venv_activate_maya2017.bat
-
-:: Clean up, if directed to do so.
-SET BUILD_DIR_NAME=build_windows64_maya%MAYA_VERSION%_%BUILD_TYPE%
-MKDIR %BUILD_DIR_NAME%
-CHDIR %BUILD_DIR_NAME%
-IF "%FRESH_BUILD%"=="1" (
-    DEL /S /Q *
-    FOR /D %%G in ("*") DO RMDIR /S /Q "%%~nxG"
-)
-
-:: Build plugin
-IF "%GENERATE_SOLUTION%"=="1" (
-
-REM For Maya 2018 (which uses Visual Studio 2015)
-REM cmake -G "Visual Studio 14 2015 Win64" -T "v140"
-
-REM To Generate a Visual Studio 'Solution' file
-    cmake -G "Visual Studio 11 2012 Win64" -T "v110" ^
-        -DMAYA_VERSION=%MAYA_VERSION% ^
-        -DUSE_GPL_LEVMAR=%WITH_GPL_CODE% ^
-        -DUSE_CMINPACK=%WITH_CMINPACK% ^
-        -DCMINPACK_ROOT="%PROJECT_ROOT%\external\install\cminpack" ^
-        -DLEVMAR_ROOT="%PROJECT_ROOT%\external\install\levmar" ^
-        -DMAYA_LOCATION=%MAYA_LOCATION% ^
-        -DMAYA_VERSION=%MAYA_VERSION% ^
-        ..
-
-) ELSE (
-
-    cmake -G "NMake Makefiles" ^
-        -DCMAKE_BUILD_TYPE=%BUILD_TYPE% ^
-        -DCMAKE_INSTALL_PREFIX=%INSTALL_MODULE_DIR% ^
-        -DBUILD_PLUGIN=%BUILD_PLUGIN% ^
-        -DBUILD_PYTHON=%BUILD_PYTHON% ^
-        -DBUILD_MEL=%BUILD_MEL% ^
-        -DBUILD_QT_UI=%BUILD_QT_UI% ^
-        -DBUILD_DOCS=%BUILD_DOCS% ^
-        -DBUILD_ICONS=%BUILD_ICONS% ^
-        -DBUILD_CONFIG=%BUILD_CONFIG% ^
-        -DBUILD_TESTS=%BUILD_TESTS% ^
-        -DUSE_GPL_LEVMAR=%WITH_GPL_CODE% ^
-        -DUSE_CMINPACK=%WITH_CMINPACK% ^
-        -DCMINPACK_ROOT="%PROJECT_ROOT%\external\install\cminpack" ^
-        -DLEVMAR_ROOT="%PROJECT_ROOT%\external\install\levmar" ^
-        -DMAYA_LOCATION=%MAYA_LOCATION% ^
-        -DMAYA_VERSION=%MAYA_VERSION% ^
-        ..
-
-    nmake /F Makefile clean
-    nmake /F Makefile all
-
-REM Comment this line out to stop the automatic install into the home directory.
-    nmake /F Makefile install
-
-REM Run tests
-    IF "%RUN_TESTS%"=="1" (
-        nmake /F Makefile test
-    )
-
-REM Create a .zip package.
-IF "%BUILD_PACKAGE%"=="1" (
-       nmake /F Makefile package
-   )
-
-)
-
-:: Return back project root directory.
-CHDIR "%PROJECT_ROOT%"
->>>>>>> f384779d
+scripts\internal\build_mmSolver_windows64.bat