/*
 * Copyright (C) 2018, 2019 David Cattermole.
 *
 * This file is part of mmSolver.
 *
 * mmSolver is free software: you can redistribute it and/or modify it
 * under the terms of the GNU Lesser General Public License as
 * published by the Free Software Foundation, either version 3 of the
 * License, or (at your option) any later version.
 *
 * mmSolver is distributed in the hope that it will be useful,
 * but WITHOUT ANY WARRANTY; without even the implied warranty of
 * MERCHANTABILITY or FITNESS FOR A PARTICULAR PURPOSE.  See the
 * GNU Lesser General Public License for more details.
 *
 * You should have received a copy of the GNU Lesser General Public License
 * along with mmSolver.  If not, see <https://www.gnu.org/licenses/>.
 * ====================================================================
 *
 * Main Maya plugin entry point.
 */

#include <maya/MFnPlugin.h>
#include <maya/MPxTransform.h>
#include <maya/MString.h>
#include <maya/MStatus.h>
#include <maya/MObject.h>
#include <maya/MViewport2Renderer.h>
#include <maya/MShaderManager.h>

// Build-Time constant values.
#include <buildConstant.h>

<<<<<<< HEAD
// Constant values.
#include <nodeTypeIds.h>

// Solver and nodes
=======
#include <nodeTypeIds.h>
>>>>>>> b6e3501f
#include <MMSolverCmd.h>
#include <MMSolverTypeCmd.h>
#include <MMTestCameraMatrixCmd.h>
#include <MMMarkerScaleNode.h>
#include <MMReprojectionNode.h>
#include <MMMarkerGroupTransformNode.h>
#include <MMReprojectionCmd.h>
#include <MMSolverAffectsCmd.h>

// MM Renderer
#include <renderer/RenderOverride.h>
#include <renderer/MMRendererCmd.h>
#include <renderer/RenderGlobalsNode.h>


#define REGISTER_COMMAND(plugin, name, creator, syntax, stat) \
    stat = plugin.registerCommand( name, creator, syntax);    \
    if (!stat) {                                              \
        stat.perror(MString(name) + ": registerCommand");     \
        return status;                                        \
    }

#define DEREGISTER_COMMAND(plugin, name, stat)              \
    stat = plugin.deregisterCommand(name);                  \
    if (!stat) {                                            \
        stat.perror(MString(name) + ": deregisterCommand"); \
        return stat;                                        \
    }

#define REGISTER_NODE(plugin, name, id, creator, initialize, stat) \
    stat = plugin.registerNode(name, id, creator, initialize);     \
    if (!stat) {                                                   \
        stat.perror(MString(name) + ": registerNode");             \
        return (stat);                                             \
    }

#define DEREGISTER_NODE(plugin, name, id, stat)          \
    stat = plugin.deregisterNode(id);                    \
    if (!stat) {                                         \
        stat.perror(MString(name) + ": deregisterNode"); \
        return (stat);                                   \
    }

#define REGISTER_TRANSFORM(plugin, name,                        \
                           tfm_id, tfm_creator, tfm_initialize, \
                           mtx_id, mtx_creator,                 \
                           classification,                      \
                           stat)                                \
    stat = plugin.registerTransform(name,                       \
                                  tfm_id,                       \
                                  &tfm_creator,                 \
                                  &tfm_initialize,              \
                                  &mtx_creator,                 \
                                  mtx_id,                       \
                                  &classification);             \
    if (!stat) {                                                \
            stat.perror(MString(name) + ": registerTransform"); \
            return (stat);                                      \
    }


#undef PLUGIN_COMPANY  // Maya API defines this, we override it.
#define PLUGIN_COMPANY PROJECT_NAME
#define PLUGIN_VERSION PROJECT_VERSION


// Register with Maya
MStatus initializePlugin(MObject obj) {
    MStatus status;
    MFnPlugin plugin(obj, PLUGIN_COMPANY, PLUGIN_VERSION, "Any");

    REGISTER_COMMAND(plugin,
                     MMSolverCmd::cmdName(),
                     MMSolverCmd::creator,
                     MMSolverCmd::newSyntax,
                     status);

    REGISTER_COMMAND(plugin,
                     MMSolverTypeCmd::cmdName(),
                     MMSolverTypeCmd::creator,
                     MMSolverTypeCmd::newSyntax,
                     status);

    REGISTER_COMMAND(plugin,
                     MMReprojectionCmd::cmdName(),
                     MMReprojectionCmd::creator,
                     MMReprojectionCmd::newSyntax,
                     status);

    REGISTER_COMMAND(plugin,
                     MMSolverAffectsCmd::cmdName(),
                     MMSolverAffectsCmd::creator,
                     MMSolverAffectsCmd::newSyntax,
                     status);

    REGISTER_COMMAND(plugin,
                     MMTestCameraMatrixCmd::cmdName(),
                     MMTestCameraMatrixCmd::creator,
                     MMTestCameraMatrixCmd::newSyntax,
                     status);

    REGISTER_NODE(plugin,
                  MMMarkerScaleNode::nodeName(),
                  MMMarkerScaleNode::m_id,
                  MMMarkerScaleNode::creator,
                  MMMarkerScaleNode::initialize,
                  status);

    REGISTER_NODE(plugin,
                  MMReprojectionNode::nodeName(),
                  MMReprojectionNode::m_id,
                  MMReprojectionNode::creator,
                  MMReprojectionNode::initialize,
                  status);

    REGISTER_NODE(plugin,
                  mmsolver::renderer::RenderGlobalsNode::nodeName(),
                  mmsolver::renderer::RenderGlobalsNode::m_id,
                  mmsolver::renderer::RenderGlobalsNode::creator,
                  mmsolver::renderer::RenderGlobalsNode::initialize,
                  status);

    // MM Marker Group transform
<<<<<<< HEAD
    const MString markerGroupClassification = "drawdb/geometry/transform";
    REGISTER_TRANSFORM(plugin,
                       MMMarkerGroupTransformNode::nodeName(),
                       MMMarkerGroupTransformNode::m_id,
                       MMMarkerGroupTransformNode::creator,
                       MMMarkerGroupTransformNode::initialize,
                       MPxTransformationMatrix::baseTransformationMatrixId,
                       MPxTransformationMatrix::creator,
                       markerGroupClassification,
                       status);

    // Register MM Solver Viewport Renderer.
    //
    // Note: There is no need to initialize viewport 2.0 just to
    // register an override, it just adds to Maya start-up time.
    auto initialize_renderer = false;
    MHWRender::MRenderer* renderer =
        MHWRender::MRenderer::theRenderer(initialize_renderer);
    if (renderer) {
        // Add mmSolver 'shader' directory into the search path.
        const MHWRender::MShaderManager* shader_manager =
            renderer->getShaderManager();
        if (!shader_manager) {
            // If we cannot add shaders, return plug-in initialisation
            // failure.
            return MStatus::kFailure;
        }
        MString shader_location;
        MString cmd = MString("getModulePath -moduleName \"mayaMatchMoveSolver\";");
        if (!MGlobal::executeCommand(cmd, shader_location, false)) {
            MString warning_message = MString(
                "mmSolver: Could not get module path, looking up env var.");
            MGlobal::displayWarning(warning_message);
            shader_location = MString(std::getenv("MMSOLVER_LOCATION"));
        }
        shader_location += MString("/shader");
        shader_manager->addShaderPath(shader_location);

        mmsolver::renderer::RenderOverride *ptr =
            new mmsolver::renderer::RenderOverride(MM_RENDERER_NAME);
        renderer->registerOverride(ptr);

        REGISTER_COMMAND(plugin,
                         mmsolver::renderer::MMRendererCmd::cmdName(),
                         mmsolver::renderer::MMRendererCmd::creator,
                         mmsolver::renderer::MMRendererCmd::newSyntax,
                         status);
    }
=======
    const MString markerGroupClassification = MM_MARKER_GROUP_DRAW_CLASSIFY;
    REGISTER_TRANSFORM(
        plugin,
        MMMarkerGroupTransformNode::nodeName(),
        MMMarkerGroupTransformNode::m_id,
        MMMarkerGroupTransformNode::creator,
        MMMarkerGroupTransformNode::initialize,
        MPxTransformationMatrix::baseTransformationMatrixId,
        MPxTransformationMatrix::creator,
        markerGroupClassification,
        status);
>>>>>>> b6e3501f

    // Run the Python startup function when the plug-in loads.
    bool displayEnabled = false;
    bool undoEnabled = false;
    MString command;
    command += "import maya.utils;\n";
    command += "global MMSOLVER_STARTED\n";
    command += "if 'mmsolver_startup' in dir() and MMSOLVER_STARTED is False:\n";
    command += "    maya.utils.executeDeferred(mmsolver_startup);\n";
    status = MGlobal::executePythonCommand(
            command,
            displayEnabled,
            undoEnabled
    );

    return status;
}


// Deregister with Maya
MStatus uninitializePlugin(MObject obj) {
    MStatus status;
    MFnPlugin plugin(obj);

    MHWRender::MRenderer* renderer = MHWRender::MRenderer::theRenderer();
    if (renderer)
    {
        // Find override with the given name and deregister
        const MHWRender::MRenderOverride* ptr =
            renderer->findRenderOverride(MM_RENDERER_NAME);
        if (ptr) {
            renderer->deregisterOverride(ptr);
            delete ptr;
        }
        DEREGISTER_COMMAND(plugin,
                           mmsolver::renderer::MMRendererCmd::cmdName(),
                           status);
    }

    DEREGISTER_COMMAND(plugin, MMSolverCmd::cmdName(), status);
    DEREGISTER_COMMAND(plugin, MMSolverTypeCmd::cmdName(), status);
    DEREGISTER_COMMAND(plugin, MMReprojectionCmd::cmdName(), status);
    DEREGISTER_COMMAND(plugin, MMSolverAffectsCmd::cmdName(), status);
    DEREGISTER_COMMAND(plugin, MMTestCameraMatrixCmd::cmdName(), status);

    DEREGISTER_NODE(plugin,
                    mmsolver::renderer::RenderGlobalsNode::nodeName(),
                    mmsolver::renderer::RenderGlobalsNode::m_id, status);

    DEREGISTER_NODE(plugin,
                    MMMarkerScaleNode::nodeName(),
                    MMMarkerScaleNode::m_id, status);

    DEREGISTER_NODE(plugin,
                    MMReprojectionNode::nodeName(),
                    MMReprojectionNode::m_id, status);

    DEREGISTER_NODE(plugin,
                    MMMarkerGroupTransformNode::nodeName(),
                    MMMarkerGroupTransformNode::m_id, status);
    return status;
}<|MERGE_RESOLUTION|>--- conflicted
+++ resolved
@@ -31,14 +31,10 @@
 // Build-Time constant values.
 #include <buildConstant.h>
 
-<<<<<<< HEAD
 // Constant values.
 #include <nodeTypeIds.h>
 
 // Solver and nodes
-=======
-#include <nodeTypeIds.h>
->>>>>>> b6e3501f
 #include <MMSolverCmd.h>
 #include <MMSolverTypeCmd.h>
 #include <MMTestCameraMatrixCmd.h>
@@ -162,17 +158,17 @@
                   status);
 
     // MM Marker Group transform
-<<<<<<< HEAD
-    const MString markerGroupClassification = "drawdb/geometry/transform";
-    REGISTER_TRANSFORM(plugin,
-                       MMMarkerGroupTransformNode::nodeName(),
-                       MMMarkerGroupTransformNode::m_id,
-                       MMMarkerGroupTransformNode::creator,
-                       MMMarkerGroupTransformNode::initialize,
-                       MPxTransformationMatrix::baseTransformationMatrixId,
-                       MPxTransformationMatrix::creator,
-                       markerGroupClassification,
-                       status);
+    const MString markerGroupClassification = MM_MARKER_GROUP_DRAW_CLASSIFY;
+    REGISTER_TRANSFORM(
+        plugin,
+        MMMarkerGroupTransformNode::nodeName(),
+        MMMarkerGroupTransformNode::m_id,
+        MMMarkerGroupTransformNode::creator,
+        MMMarkerGroupTransformNode::initialize,
+        MPxTransformationMatrix::baseTransformationMatrixId,
+        MPxTransformationMatrix::creator,
+        markerGroupClassification,
+        status);
 
     // Register MM Solver Viewport Renderer.
     //
@@ -211,19 +207,6 @@
                          mmsolver::renderer::MMRendererCmd::newSyntax,
                          status);
     }
-=======
-    const MString markerGroupClassification = MM_MARKER_GROUP_DRAW_CLASSIFY;
-    REGISTER_TRANSFORM(
-        plugin,
-        MMMarkerGroupTransformNode::nodeName(),
-        MMMarkerGroupTransformNode::m_id,
-        MMMarkerGroupTransformNode::creator,
-        MMMarkerGroupTransformNode::initialize,
-        MPxTransformationMatrix::baseTransformationMatrixId,
-        MPxTransformationMatrix::creator,
-        markerGroupClassification,
-        status);
->>>>>>> b6e3501f
 
     // Run the Python startup function when the plug-in loads.
     bool displayEnabled = false;
