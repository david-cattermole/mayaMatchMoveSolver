/*
 * Copyright (C) 2018, 2019, 2021 David Cattermole.
 *
 * This file is part of mmSolver.
 *
 * mmSolver is free software: you can redistribute it and/or modify it
 * under the terms of the GNU Lesser General Public License as
 * published by the Free Software Foundation, either version 3 of the
 * License, or (at your option) any later version.
 *
 * mmSolver is distributed in the hope that it will be useful,
 * but WITHOUT ANY WARRANTY; without even the implied warranty of
 * MERCHANTABILITY or FITNESS FOR A PARTICULAR PURPOSE.  See the
 * GNU Lesser General Public License for more details.
 *
 * You should have received a copy of the GNU Lesser General Public License
 * along with mmSolver.  If not, see <https://www.gnu.org/licenses/>.
 * ====================================================================
 *
 * Main Maya plugin entry point.
 */


#include <maya/MFnPlugin.h>
#include <maya/MPxTransform.h>
#include <maya/MString.h>
#include <maya/MStatus.h>
#include <maya/MObject.h>
#include <maya/MViewport2Renderer.h>
#include <maya/MShaderManager.h>

// Build-Time constant values.
#include <buildConstant.h>

// Constant values.
#include <nodeTypeIds.h>
<<<<<<< HEAD

// Solver and nodes
=======
#include <shape/MarkerShapeNode.h>
#include <shape/MarkerDrawOverride.h>
#include <shape/BundleShapeNode.h>
#include <shape/BundleDrawOverride.h>
#include <shape/SkyDomeShapeNode.h>
#include <shape/SkyDomeDrawOverride.h>
>>>>>>> 4702e603
#include <MMSolverCmd.h>
#include <MMSolverTypeCmd.h>
#include <MMTestCameraMatrixCmd.h>
#include <MMMarkerScaleNode.h>
#include <MMReprojectionNode.h>
#include <MMMarkerGroupTransformNode.h>
#include <MMReprojectionCmd.h>
#include <MMSolverAffectsCmd.h>
#include <MMCameraCalibrateNode.h>
#include <MMLineIntersectNode.h>
#include <MMCameraSolveCmd.h>

#include <shape/MarkerShapeNode.h>
#include <shape/MarkerDrawOverride.h>
#include <shape/BundleShapeNode.h>
#include <shape/BundleDrawOverride.h>
#include <shape/SkyDomeShapeNode.h>
#include <shape/SkyDomeDrawOverride.h>
#include <shape/LineShapeNode.h>
#include <shape/LineDrawOverride.h>

// MM Renderer
#include <render/RenderOverride.h>
#include <render/MMRendererCmd.h>
#include <render/RenderGlobalsNode.h>


#define REGISTER_COMMAND(plugin, name, creator, syntax, stat) \
    stat = plugin.registerCommand( name, creator, syntax);    \
    if (!stat) {                                              \
        stat.perror(MString(name) + ": registerCommand");     \
        return status;                                        \
    }

#define DEREGISTER_COMMAND(plugin, name, stat)              \
    stat = plugin.deregisterCommand(name);                  \
    if (!stat) {                                            \
        stat.perror(MString(name) + ": deregisterCommand"); \
        return stat;                                        \
    }

#define REGISTER_NODE(plugin, name, id, creator, initialize, stat) \
    stat = plugin.registerNode(name, id, creator, initialize);     \
    if (!stat) {                                                   \
        stat.perror(MString(name) + ": registerNode");             \
        return (stat);                                             \
    }

#define DEREGISTER_NODE(plugin, name, id, stat)          \
    stat = plugin.deregisterNode(id);                    \
    if (!stat) {                                         \
        stat.perror(MString(name) + ": deregisterNode"); \
        return (stat);                                   \
    }

#define REGISTER_TRANSFORM(plugin, name,                        \
                           tfm_id, tfm_creator, tfm_initialize, \
                           mtx_id, mtx_creator,                 \
                           classification,                      \
                           stat)                                \
    stat = plugin.registerTransform(name,                       \
                                  tfm_id,                       \
                                  &tfm_creator,                 \
                                  &tfm_initialize,              \
                                  &mtx_creator,                 \
                                  mtx_id,                       \
                                  &classification);             \
    if (!stat) {                                                \
            stat.perror(MString(name) + ": registerTransform"); \
            return (stat);                                      \
    }

#define REGISTER_LOCATOR_NODE(plugin, name, id, creator, initialize, \
                              type, classification, stat)            \
    stat = plugin.registerNode(                                      \
        name, id, creator, initialize, type, classification);        \
    if (!stat) {                                                     \
        stat.perror(MString(name) + ": registerNode");               \
        return (stat);                                               \
    }

// Same definition as 'DEREGISTER_NODE'.
#define DEREGISTER_LOCATOR_NODE(plugin, name, id, stat) \
    DEREGISTER_NODE(plugin, name, id, stat)

#define REGISTER_DRAW_OVERRIDE(classification, register_name, creator, stat) \
    stat = MHWRender::MDrawRegistry::registerDrawOverrideCreator(       \
        classification,                                                 \
        register_name,                                                  \
        creator);                                                       \
    if (!stat) {                                                        \
        stat.perror(                                                    \
            MString(register_name) + ": registerDrawOverrideCreator");  \
        return (stat);                                                  \
    }

#define DEREGISTER_DRAW_OVERRIDE(classification, register_name, stat)   \
    stat = MHWRender::MDrawRegistry::deregisterDrawOverrideCreator(     \
        classification,                                                 \
        register_name);                                                 \
    if (!stat) {                                                        \
        stat.perror("deregisterDrawOverrideCreator");                   \
        return stat;                                                    \
    }


#undef PLUGIN_COMPANY  // Maya API defines this, we override it.
#define PLUGIN_COMPANY PROJECT_NAME
#define PLUGIN_VERSION PROJECT_VERSION


// Register with Maya
MStatus initializePlugin(MObject obj) {
    MStatus status;
    MFnPlugin plugin(obj, PLUGIN_COMPANY, PLUGIN_VERSION, "Any");

    REGISTER_COMMAND(plugin,
                     MMSolverCmd::cmdName(),
                     MMSolverCmd::creator,
                     MMSolverCmd::newSyntax,
                     status);

    REGISTER_COMMAND(plugin,
                     MMSolverTypeCmd::cmdName(),
                     MMSolverTypeCmd::creator,
                     MMSolverTypeCmd::newSyntax,
                     status);

    REGISTER_COMMAND(plugin,
                     MMReprojectionCmd::cmdName(),
                     MMReprojectionCmd::creator,
                     MMReprojectionCmd::newSyntax,
                     status);

    REGISTER_COMMAND(plugin,
                     MMSolverAffectsCmd::cmdName(),
                     MMSolverAffectsCmd::creator,
                     MMSolverAffectsCmd::newSyntax,
                     status);

    REGISTER_COMMAND(plugin,
                     MMTestCameraMatrixCmd::cmdName(),
                     MMTestCameraMatrixCmd::creator,
                     MMTestCameraMatrixCmd::newSyntax,
                     status);

    REGISTER_COMMAND(plugin,
                     MMCameraSolveCmd::cmdName(),
                     MMCameraSolveCmd::creator,
                     MMCameraSolveCmd::newSyntax,
                     status);

    REGISTER_NODE(plugin,
                  MMMarkerScaleNode::nodeName(),
                  MMMarkerScaleNode::m_id,
                  MMMarkerScaleNode::creator,
                  MMMarkerScaleNode::initialize,
                  status);

    REGISTER_NODE(plugin,
                  MMReprojectionNode::nodeName(),
                  MMReprojectionNode::m_id,
                  MMReprojectionNode::creator,
                  MMReprojectionNode::initialize,
                  status);

    REGISTER_NODE(plugin,
                  MMCameraCalibrateNode::nodeName(),
                  MMCameraCalibrateNode::m_id,
                  MMCameraCalibrateNode::creator,
                  MMCameraCalibrateNode::initialize,
                  status);

    REGISTER_NODE(plugin,
                  MMLineIntersectNode::nodeName(),
                  MMLineIntersectNode::m_id,
                  MMLineIntersectNode::creator,
                  MMLineIntersectNode::initialize,
                  status);

<<<<<<< HEAD
    REGISTER_NODE(plugin,
                  mmsolver::render::RenderGlobalsNode::nodeName(),
                  mmsolver::render::RenderGlobalsNode::m_id,
                  mmsolver::render::RenderGlobalsNode::creator,
                  mmsolver::render::RenderGlobalsNode::initialize,
                  status);

    const MString markerClassification = MM_MARKER_DRAW_CLASSIFY;
    const MString bundleClassification = MM_BUNDLE_DRAW_CLASSIFY;
    const MString skyDomeClassification = MM_SKY_DOME_DRAW_CLASSIFY;
    const MString lineClassification = MM_LINE_DRAW_CLASSIFY;
=======
    const MString markerClassification = MM_MARKER_DRAW_CLASSIFY;
    const MString bundleClassification = MM_BUNDLE_DRAW_CLASSIFY;
    const MString skyDomeClassification = MM_SKY_DOME_DRAW_CLASSIFY;
>>>>>>> 4702e603
    REGISTER_LOCATOR_NODE(
        plugin,
        mmsolver::MarkerShapeNode::nodeName(),
        mmsolver::MarkerShapeNode::m_id,
        mmsolver::MarkerShapeNode::creator,
        mmsolver::MarkerShapeNode::initialize,
        MPxNode::kLocatorNode,
        &markerClassification,
        status);
    REGISTER_LOCATOR_NODE(
        plugin,
        mmsolver::BundleShapeNode::nodeName(),
        mmsolver::BundleShapeNode::m_id,
        mmsolver::BundleShapeNode::creator,
        mmsolver::BundleShapeNode::initialize,
        MPxNode::kLocatorNode,
        &bundleClassification,
        status);
    REGISTER_LOCATOR_NODE(
        plugin,
        mmsolver::SkyDomeShapeNode::nodeName(),
        mmsolver::SkyDomeShapeNode::m_id,
        mmsolver::SkyDomeShapeNode::creator,
        mmsolver::SkyDomeShapeNode::initialize,
        MPxNode::kLocatorNode,
        &skyDomeClassification,
        status);
<<<<<<< HEAD
    REGISTER_LOCATOR_NODE(
        plugin,
        mmsolver::LineShapeNode::nodeName(),
        mmsolver::LineShapeNode::m_id,
        mmsolver::LineShapeNode::creator,
        mmsolver::LineShapeNode::initialize,
        MPxNode::kLocatorNode,
        &lineClassification,
        status);
=======
>>>>>>> 4702e603

    REGISTER_DRAW_OVERRIDE(
        mmsolver::MarkerShapeNode::m_draw_db_classification,
        mmsolver::MarkerShapeNode::m_draw_registrant_id,
        mmsolver::MarkerDrawOverride::Creator,
        status);
    REGISTER_DRAW_OVERRIDE(
        mmsolver::BundleShapeNode::m_draw_db_classification,
        mmsolver::BundleShapeNode::m_draw_registrant_id,
        mmsolver::BundleDrawOverride::Creator,
        status);
    REGISTER_DRAW_OVERRIDE(
        mmsolver::SkyDomeShapeNode::m_draw_db_classification,
        mmsolver::SkyDomeShapeNode::m_draw_registrant_id,
        mmsolver::SkyDomeDrawOverride::Creator,
        status);
<<<<<<< HEAD
    REGISTER_DRAW_OVERRIDE(
        mmsolver::LineShapeNode::m_draw_db_classification,
        mmsolver::LineShapeNode::m_draw_registrant_id,
        mmsolver::LineDrawOverride::Creator,
        status);
=======
>>>>>>> 4702e603

    // MM Marker Group transform
    const MString markerGroupClassification = MM_MARKER_GROUP_DRAW_CLASSIFY;
    REGISTER_TRANSFORM(
        plugin,
        MMMarkerGroupTransformNode::nodeName(),
        MMMarkerGroupTransformNode::m_id,
        MMMarkerGroupTransformNode::creator,
        MMMarkerGroupTransformNode::initialize,
        MPxTransformationMatrix::baseTransformationMatrixId,
        MPxTransformationMatrix::creator,
        markerGroupClassification,
        status);

<<<<<<< HEAD
    // Register MM Solver Viewport Renderer.
    //
    // Note: There is no need to initialize viewport 2.0 just to
    // register an override, it just adds to Maya start-up time.
    auto initialize_renderer = false;
    MHWRender::MRenderer* renderer =
        MHWRender::MRenderer::theRenderer(initialize_renderer);
    if (renderer) {
        // Add mmSolver 'shader' directory into the search path.
        const MHWRender::MShaderManager* shader_manager =
            renderer->getShaderManager();
        if (!shader_manager) {
            // If we cannot add shaders, return plug-in initialisation
            // failure.
            return MStatus::kFailure;
        }
        MString shader_location;
        MString cmd = MString("getModulePath -moduleName \"mayaMatchMoveSolver\";");
        if (!MGlobal::executeCommand(cmd, shader_location, false)) {
            MString warning_message = MString(
                "mmSolver: Could not get module path, looking up env var.");
            MGlobal::displayWarning(warning_message);
            shader_location = MString(std::getenv("MMSOLVER_LOCATION"));
        }
        shader_location += MString("/shader");
        shader_manager->addShaderPath(shader_location);

        mmsolver::render::RenderOverride *ptr =
            new mmsolver::render::RenderOverride(MM_RENDERER_NAME);
        renderer->registerOverride(ptr);

        REGISTER_COMMAND(plugin,
                         mmsolver::render::MMRendererCmd::cmdName(),
                         mmsolver::render::MMRendererCmd::creator,
                         mmsolver::render::MMRendererCmd::newSyntax,
                         status);
    }

=======
>>>>>>> 4702e603
    MString mel_cmd = "";

    // Register a custom selection mask with priority 2 (same as
    // locators by default).
    MSelectionMask::registerSelectionType(
        mmsolver::MarkerShapeNode::m_selection_type_name, 2);
    mel_cmd = "selectType -byName \"";
    mel_cmd += mmsolver::MarkerShapeNode::m_selection_type_name;
    mel_cmd += "\" 1";
<<<<<<< HEAD
    CHECK_MSTATUS(MGlobal::executeCommand(mel_cmd));
=======
    status = MGlobal::executeCommand(mel_cmd);
>>>>>>> 4702e603

    MSelectionMask::registerSelectionType(
        mmsolver::BundleShapeNode::m_selection_type_name, 2);
    mel_cmd = "selectType -byName \"";
    mel_cmd += mmsolver::BundleShapeNode::m_selection_type_name;
    mel_cmd += "\" 1";
<<<<<<< HEAD
    CHECK_MSTATUS(MGlobal::executeCommand(mel_cmd));
=======
    status = MGlobal::executeCommand(mel_cmd);
>>>>>>> 4702e603

    MSelectionMask::registerSelectionType(
        mmsolver::SkyDomeShapeNode::m_selection_type_name, 2);
    mel_cmd = "selectType -byName \"";
    mel_cmd += mmsolver::SkyDomeShapeNode::m_selection_type_name;
    mel_cmd += "\" 1";
<<<<<<< HEAD
    CHECK_MSTATUS(MGlobal::executeCommand(mel_cmd));

    MSelectionMask::registerSelectionType(
        mmsolver::LineShapeNode::m_selection_type_name, 2);
    mel_cmd = "selectType -byName \"";
    mel_cmd += mmsolver::LineShapeNode::m_selection_type_name;
    mel_cmd += "\" 1";
    CHECK_MSTATUS(MGlobal::executeCommand(mel_cmd));
=======
    status = MGlobal::executeCommand(mel_cmd);
>>>>>>> 4702e603

    // Register plugin display filter.
    // The filter is registered in both interactive and batch mode (Hardware 2.0)
    plugin.registerDisplayFilter(
        mmsolver::MarkerShapeNode::m_display_filter_name,
        mmsolver::MarkerShapeNode::m_display_filter_label,
        mmsolver::MarkerShapeNode::m_draw_db_classification);
    plugin.registerDisplayFilter(
        mmsolver::BundleShapeNode::m_display_filter_name,
        mmsolver::BundleShapeNode::m_display_filter_label,
        mmsolver::BundleShapeNode::m_draw_db_classification);
    plugin.registerDisplayFilter(
        mmsolver::SkyDomeShapeNode::m_display_filter_name,
        mmsolver::SkyDomeShapeNode::m_display_filter_label,
        mmsolver::SkyDomeShapeNode::m_draw_db_classification);
<<<<<<< HEAD
    plugin.registerDisplayFilter(
        mmsolver::LineShapeNode::m_display_filter_name,
        mmsolver::LineShapeNode::m_display_filter_label,
        mmsolver::LineShapeNode::m_draw_db_classification);
=======
>>>>>>> 4702e603

    // Run the Python startup function when the plug-in loads.
    bool displayEnabled = false;
    bool undoEnabled = false;
    MString command;
    command += "import maya.utils;\n";
    command += "global MMSOLVER_STARTED\n";
    command += "if 'mmsolver_startup' in dir() and MMSOLVER_STARTED is False:\n";
    command += "    maya.utils.executeDeferred(mmsolver_startup);\n";
    status = MGlobal::executePythonCommand(
        command,
        displayEnabled,
        undoEnabled
    );

    return status;
}


// Deregister with Maya
MStatus uninitializePlugin(MObject obj) {
    MStatus status;
    MFnPlugin plugin(obj);

    MHWRender::MRenderer* renderer = MHWRender::MRenderer::theRenderer();
    if (renderer)
    {
        // Find override with the given name and deregister
        const MHWRender::MRenderOverride* ptr =
            renderer->findRenderOverride(MM_RENDERER_NAME);
        if (ptr) {
            renderer->deregisterOverride(ptr);
            delete ptr;
        }
        DEREGISTER_COMMAND(plugin,
                           mmsolver::render::MMRendererCmd::cmdName(),
                           status);
    }

    DEREGISTER_COMMAND(plugin, MMSolverCmd::cmdName(), status);
    DEREGISTER_COMMAND(plugin, MMSolverTypeCmd::cmdName(), status);
    DEREGISTER_COMMAND(plugin, MMReprojectionCmd::cmdName(), status);
    DEREGISTER_COMMAND(plugin, MMSolverAffectsCmd::cmdName(), status);
    DEREGISTER_COMMAND(plugin, MMTestCameraMatrixCmd::cmdName(), status);
    DEREGISTER_COMMAND(plugin, MMCameraSolveCmd::cmdName(), status);

    DEREGISTER_DRAW_OVERRIDE(
        mmsolver::MarkerShapeNode::m_draw_db_classification,
        mmsolver::MarkerShapeNode::m_draw_registrant_id,
        status);
    DEREGISTER_DRAW_OVERRIDE(
        mmsolver::BundleShapeNode::m_draw_db_classification,
        mmsolver::BundleShapeNode::m_draw_registrant_id,
        status);
    DEREGISTER_DRAW_OVERRIDE(
        mmsolver::SkyDomeShapeNode::m_draw_db_classification,
        mmsolver::SkyDomeShapeNode::m_draw_registrant_id,
        status);

    DEREGISTER_LOCATOR_NODE(
        plugin,
        mmsolver::MarkerShapeNode::nodeName(),
        mmsolver::MarkerShapeNode::m_id,
        status);
    DEREGISTER_LOCATOR_NODE(
        plugin,
        mmsolver::BundleShapeNode::nodeName(),
        mmsolver::BundleShapeNode::m_id,
        status);
    DEREGISTER_LOCATOR_NODE(
        plugin,
        mmsolver::SkyDomeShapeNode::nodeName(),
        mmsolver::SkyDomeShapeNode::m_id,
        status);

    DEREGISTER_DRAW_OVERRIDE(
        mmsolver::MarkerShapeNode::m_draw_db_classification,
        mmsolver::MarkerShapeNode::m_draw_registrant_id,
        status);
    DEREGISTER_DRAW_OVERRIDE(
        mmsolver::BundleShapeNode::m_draw_db_classification,
        mmsolver::BundleShapeNode::m_draw_registrant_id,
        status);
    DEREGISTER_DRAW_OVERRIDE(
        mmsolver::SkyDomeShapeNode::m_draw_db_classification,
        mmsolver::SkyDomeShapeNode::m_draw_registrant_id,
        status);

    DEREGISTER_LOCATOR_NODE(
        plugin,
        mmsolver::MarkerShapeNode::nodeName(),
        mmsolver::MarkerShapeNode::m_id,
        status);
    DEREGISTER_LOCATOR_NODE(
        plugin,
        mmsolver::BundleShapeNode::nodeName(),
        mmsolver::BundleShapeNode::m_id,
        status);
    DEREGISTER_LOCATOR_NODE(
        plugin,
        mmsolver::SkyDomeShapeNode::nodeName(),
        mmsolver::SkyDomeShapeNode::m_id,
        status);

    DEREGISTER_NODE(plugin,
                    mmsolver::render::RenderGlobalsNode::nodeName(),
                    mmsolver::render::RenderGlobalsNode::m_id, status);

    DEREGISTER_NODE(plugin,
                    MMMarkerScaleNode::nodeName(),
                    MMMarkerScaleNode::m_id, status);

    DEREGISTER_NODE(plugin,
                    MMReprojectionNode::nodeName(),
                    MMReprojectionNode::m_id, status);

    DEREGISTER_NODE(plugin, MMCameraCalibrateNode::nodeName(),
                    MMCameraCalibrateNode::m_id, status);

    DEREGISTER_NODE(plugin, MMLineIntersectNode::nodeName(),
                    MMLineIntersectNode::m_id, status);

    DEREGISTER_NODE(plugin, MMMarkerGroupTransformNode::nodeName(),
                    MMMarkerGroupTransformNode::m_id, status);
    return status;
}<|MERGE_RESOLUTION|>--- conflicted
+++ resolved
@@ -34,17 +34,8 @@
 
 // Constant values.
 #include <nodeTypeIds.h>
-<<<<<<< HEAD
 
 // Solver and nodes
-=======
-#include <shape/MarkerShapeNode.h>
-#include <shape/MarkerDrawOverride.h>
-#include <shape/BundleShapeNode.h>
-#include <shape/BundleDrawOverride.h>
-#include <shape/SkyDomeShapeNode.h>
-#include <shape/SkyDomeDrawOverride.h>
->>>>>>> 4702e603
 #include <MMSolverCmd.h>
 #include <MMSolverTypeCmd.h>
 #include <MMTestCameraMatrixCmd.h>
@@ -57,6 +48,7 @@
 #include <MMLineIntersectNode.h>
 #include <MMCameraSolveCmd.h>
 
+// Shape nodes.
 #include <shape/MarkerShapeNode.h>
 #include <shape/MarkerDrawOverride.h>
 #include <shape/BundleShapeNode.h>
@@ -225,7 +217,6 @@
                   MMLineIntersectNode::initialize,
                   status);
 
-<<<<<<< HEAD
     REGISTER_NODE(plugin,
                   mmsolver::render::RenderGlobalsNode::nodeName(),
                   mmsolver::render::RenderGlobalsNode::m_id,
@@ -237,11 +228,6 @@
     const MString bundleClassification = MM_BUNDLE_DRAW_CLASSIFY;
     const MString skyDomeClassification = MM_SKY_DOME_DRAW_CLASSIFY;
     const MString lineClassification = MM_LINE_DRAW_CLASSIFY;
-=======
-    const MString markerClassification = MM_MARKER_DRAW_CLASSIFY;
-    const MString bundleClassification = MM_BUNDLE_DRAW_CLASSIFY;
-    const MString skyDomeClassification = MM_SKY_DOME_DRAW_CLASSIFY;
->>>>>>> 4702e603
     REGISTER_LOCATOR_NODE(
         plugin,
         mmsolver::MarkerShapeNode::nodeName(),
@@ -269,7 +255,6 @@
         MPxNode::kLocatorNode,
         &skyDomeClassification,
         status);
-<<<<<<< HEAD
     REGISTER_LOCATOR_NODE(
         plugin,
         mmsolver::LineShapeNode::nodeName(),
@@ -279,8 +264,6 @@
         MPxNode::kLocatorNode,
         &lineClassification,
         status);
-=======
->>>>>>> 4702e603
 
     REGISTER_DRAW_OVERRIDE(
         mmsolver::MarkerShapeNode::m_draw_db_classification,
@@ -297,14 +280,11 @@
         mmsolver::SkyDomeShapeNode::m_draw_registrant_id,
         mmsolver::SkyDomeDrawOverride::Creator,
         status);
-<<<<<<< HEAD
     REGISTER_DRAW_OVERRIDE(
         mmsolver::LineShapeNode::m_draw_db_classification,
         mmsolver::LineShapeNode::m_draw_registrant_id,
         mmsolver::LineDrawOverride::Creator,
         status);
-=======
->>>>>>> 4702e603
 
     // MM Marker Group transform
     const MString markerGroupClassification = MM_MARKER_GROUP_DRAW_CLASSIFY;
@@ -319,7 +299,6 @@
         markerGroupClassification,
         status);
 
-<<<<<<< HEAD
     // Register MM Solver Viewport Renderer.
     //
     // Note: There is no need to initialize viewport 2.0 just to
@@ -358,8 +337,6 @@
                          status);
     }
 
-=======
->>>>>>> 4702e603
     MString mel_cmd = "";
 
     // Register a custom selection mask with priority 2 (same as
@@ -369,29 +346,20 @@
     mel_cmd = "selectType -byName \"";
     mel_cmd += mmsolver::MarkerShapeNode::m_selection_type_name;
     mel_cmd += "\" 1";
-<<<<<<< HEAD
     CHECK_MSTATUS(MGlobal::executeCommand(mel_cmd));
-=======
-    status = MGlobal::executeCommand(mel_cmd);
->>>>>>> 4702e603
 
     MSelectionMask::registerSelectionType(
         mmsolver::BundleShapeNode::m_selection_type_name, 2);
     mel_cmd = "selectType -byName \"";
     mel_cmd += mmsolver::BundleShapeNode::m_selection_type_name;
     mel_cmd += "\" 1";
-<<<<<<< HEAD
     CHECK_MSTATUS(MGlobal::executeCommand(mel_cmd));
-=======
-    status = MGlobal::executeCommand(mel_cmd);
->>>>>>> 4702e603
 
     MSelectionMask::registerSelectionType(
         mmsolver::SkyDomeShapeNode::m_selection_type_name, 2);
     mel_cmd = "selectType -byName \"";
     mel_cmd += mmsolver::SkyDomeShapeNode::m_selection_type_name;
     mel_cmd += "\" 1";
-<<<<<<< HEAD
     CHECK_MSTATUS(MGlobal::executeCommand(mel_cmd));
 
     MSelectionMask::registerSelectionType(
@@ -400,9 +368,6 @@
     mel_cmd += mmsolver::LineShapeNode::m_selection_type_name;
     mel_cmd += "\" 1";
     CHECK_MSTATUS(MGlobal::executeCommand(mel_cmd));
-=======
-    status = MGlobal::executeCommand(mel_cmd);
->>>>>>> 4702e603
 
     // Register plugin display filter.
     // The filter is registered in both interactive and batch mode (Hardware 2.0)
@@ -418,13 +383,10 @@
         mmsolver::SkyDomeShapeNode::m_display_filter_name,
         mmsolver::SkyDomeShapeNode::m_display_filter_label,
         mmsolver::SkyDomeShapeNode::m_draw_db_classification);
-<<<<<<< HEAD
     plugin.registerDisplayFilter(
         mmsolver::LineShapeNode::m_display_filter_name,
         mmsolver::LineShapeNode::m_display_filter_label,
         mmsolver::LineShapeNode::m_draw_db_classification);
-=======
->>>>>>> 4702e603
 
     // Run the Python startup function when the plug-in loads.
     bool displayEnabled = false;
@@ -500,45 +462,14 @@
         mmsolver::SkyDomeShapeNode::m_id,
         status);
 
-    DEREGISTER_DRAW_OVERRIDE(
-        mmsolver::MarkerShapeNode::m_draw_db_classification,
-        mmsolver::MarkerShapeNode::m_draw_registrant_id,
-        status);
-    DEREGISTER_DRAW_OVERRIDE(
-        mmsolver::BundleShapeNode::m_draw_db_classification,
-        mmsolver::BundleShapeNode::m_draw_registrant_id,
-        status);
-    DEREGISTER_DRAW_OVERRIDE(
-        mmsolver::SkyDomeShapeNode::m_draw_db_classification,
-        mmsolver::SkyDomeShapeNode::m_draw_registrant_id,
-        status);
-
-    DEREGISTER_LOCATOR_NODE(
-        plugin,
-        mmsolver::MarkerShapeNode::nodeName(),
-        mmsolver::MarkerShapeNode::m_id,
-        status);
-    DEREGISTER_LOCATOR_NODE(
-        plugin,
-        mmsolver::BundleShapeNode::nodeName(),
-        mmsolver::BundleShapeNode::m_id,
-        status);
-    DEREGISTER_LOCATOR_NODE(
-        plugin,
-        mmsolver::SkyDomeShapeNode::nodeName(),
-        mmsolver::SkyDomeShapeNode::m_id,
-        status);
-
     DEREGISTER_NODE(plugin,
                     mmsolver::render::RenderGlobalsNode::nodeName(),
                     mmsolver::render::RenderGlobalsNode::m_id, status);
 
-    DEREGISTER_NODE(plugin,
-                    MMMarkerScaleNode::nodeName(),
+    DEREGISTER_NODE(plugin, MMMarkerScaleNode::nodeName(),
                     MMMarkerScaleNode::m_id, status);
 
-    DEREGISTER_NODE(plugin,
-                    MMReprojectionNode::nodeName(),
+    DEREGISTER_NODE(plugin, MMReprojectionNode::nodeName(),
                     MMReprojectionNode::m_id, status);
 
     DEREGISTER_NODE(plugin, MMCameraCalibrateNode::nodeName(),
